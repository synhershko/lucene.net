/* 
 * Licensed to the Apache Software Foundation (ASF) under one or more
 * contributor license agreements.  See the NOTICE file distributed with
 * this work for additional information regarding copyright ownership.
 * The ASF licenses this file to You under the Apache License, Version 2.0
 * (the "License"); you may not use this file except in compliance with
 * the License.  You may obtain a copy of the License at
 * 
 * http://www.apache.org/licenses/LICENSE-2.0
 * 
 * Unless required by applicable law or agreed to in writing, software
 * distributed under the License is distributed on an "AS IS" BASIS,
 * WITHOUT WARRANTIES OR CONDITIONS OF ANY KIND, either express or implied.
 * See the License for the specific language governing permissions and
 * limitations under the License.
 */

using System;
using System.Collections.Generic;

// Used only for WRITE_LOCK_NAME in deprecated create=true case:
using IndexFileNameFilter = Lucene.Net.Index.IndexFileNameFilter;
using IndexWriter = Lucene.Net.Index.IndexWriter;
using Constants = Lucene.Net.Util.Constants;

namespace Lucene.Net.Store
{
	
	/// <summary> <a name="subclasses"/>
	/// Base class for Directory implementations that store index
	/// files in the file system.  There are currently three core
	/// subclasses:
	/// 
	/// <ul>
	/// 
	/// <li> {@link SimpleFSDirectory} is a straightforward
	/// implementation using java.io.RandomAccessFile.
	/// However, it has poor concurrent performance
	/// (multiple threads will bottleneck) as it
	/// synchronizes when multiple threads read from the
	/// same file.</li>
	/// 
	/// <li> {@link NIOFSDirectory} uses java.nio's
	/// FileChannel's positional io when reading to avoid
	/// synchronization when reading from the same file.
	/// Unfortunately, due to a Windows-only <a
	/// href="http://bugs.sun.com/bugdatabase/view_bug.do?bug_id=6265734">Sun
	/// JRE bug</a> this is a poor choice for Windows, but
	/// on all other platforms this is the preferred
	/// choice.</li>
	/// 
	/// <li> {@link MMapDirectory} uses memory-mapped IO when
	/// reading. This is a good choice if you have plenty
	/// of virtual memory relative to your index size, eg
	/// if you are running on a 64 bit JRE, or you are
	/// running on a 32 bit JRE but your index sizes are
	/// small enough to fit into the virtual memory space.
	/// Java has currently the limitation of not being able to
	/// unmap files from user code. The files are unmapped, when GC
	/// releases the byte buffers. Due to
	/// <a href="http://bugs.sun.com/bugdatabase/view_bug.do?bug_id=4724038">
	/// this bug</a> in Sun's JRE, MMapDirectory's {@link IndexInput#close}
	/// is unable to close the underlying OS file handle. Only when
	/// GC finally collects the underlying objects, which could be
	/// quite some time later, will the file handle be closed.
	/// This will consume additional transient disk usage: on Windows,
	/// attempts to delete or overwrite the files will result in an
	/// exception; on other platforms, which typically have a &quot;delete on
	/// last close&quot; semantics, while such operations will succeed, the bytes
	/// are still consuming space on disk.  For many applications this
	/// limitation is not a problem (e.g. if you have plenty of disk space,
	/// and you don't rely on overwriting files on Windows) but it's still
	/// an important limitation to be aware of. This class supplies a
	/// (possibly dangerous) workaround mentioned in the bug report,
	/// which may fail on non-Sun JVMs.</li>
	/// </ul>
	/// 
	/// Unfortunately, because of system peculiarities, there is
	/// no single overall best implementation.  Therefore, we've
	/// added the {@link #open} method, to allow Lucene to choose
	/// the best FSDirectory implementation given your
	/// environment, and the known limitations of each
	/// implementation.  For users who have no reason to prefer a
	/// specific implementation, it's best to simply use {@link
	/// #open}.  For all others, you should instantiate the
	/// desired implementation directly.
	/// 
	/// <p/>The locking implementation is by default {@link
	/// NativeFSLockFactory}, but can be changed by
	/// passing in a custom {@link LockFactory} instance.
	/// The deprecated <code>getDirectory</code> methods default to use
	/// {@link SimpleFSLockFactory} for backwards compatibility.
	/// The system properties 
	/// <code>org.apache.lucene.store.FSDirectoryLockFactoryClass</code>
	/// and <code>org.apache.lucene.FSDirectory.class</code>
	/// are deprecated and only used by the deprecated
	/// <code>getDirectory</code> methods. The system property
	/// <code>org.apache.lucene.lockDir</code> is ignored completely,
	/// If you really want to store locks
	/// elsewhere, you can create your own {@link
	/// SimpleFSLockFactory} (or {@link NativeFSLockFactory},
	/// etc.) passing in your preferred lock directory.
	/// 
	/// <p/><em>In 3.0 this class will become abstract.</em>
	/// 
	/// </summary>
	/// <seealso cref="Directory">
	/// </seealso>
	// TODO: in 3.0 this will become an abstract base class
	public class FSDirectory:Directory
	{
		
		/// <summary>This cache of directories ensures that there is a unique Directory
		/// instance per path, so that synchronization on the Directory can be used to
		/// synchronize access between readers and writers.  We use
		/// refcounts to ensure when the last use of an FSDirectory
		/// instance for a given canonical path is closed, we remove the
		/// instance from the cache.  See LUCENE-776
		/// for some relevant discussion.
		/// </summary>
		/// <deprecated> Not used by any non-deprecated methods anymore
		/// </deprecated>
        [Obsolete("Not used by any non-deprecated methods anymore")]
        private static readonly Dictionary<string, FSDirectory> DIRECTORIES = new Dictionary<string, FSDirectory>();
		
		private static bool disableLocks = false;
		
		// TODO: should this move up to the Directory base class?  Also: should we
		// make a per-instance (in addition to the static "default") version?
		
		/// <summary> Set whether Lucene's use of lock files is disabled. By default, 
		/// lock files are enabled. They should only be disabled if the index
		/// is on a read-only medium like a CD-ROM.
		/// </summary>
		/// <deprecated> Use a {@link #open(File, LockFactory)} or a constructor
		/// that takes a {@link LockFactory} and supply
		/// {@link NoLockFactory#getNoLockFactory}. This setting does not work
		/// with {@link #open(File)} only the deprecated <code>getDirectory</code>
		/// respect this setting.   
		/// </deprecated>
        [Obsolete("Use a Open(File, LockFactory) or a constructor that takes a LockFactory and supply NoLockFactory.GetNoLockFactory. This setting does not work with Open(File) only the deprecated GetDirectory respect this setting.")]
		public static void  SetDisableLocks(bool doDisableLocks)
		{
			FSDirectory.disableLocks = doDisableLocks;
		}
		
		/// <summary> Returns whether Lucene's use of lock files is disabled.</summary>
		/// <returns> true if locks are disabled, false if locks are enabled.
		/// </returns>
		/// <seealso cref="setDisableLocks">
		/// </seealso>
		/// <deprecated> Use a constructor that takes a {@link LockFactory} and
		/// supply {@link NoLockFactory#getNoLockFactory}.
		/// </deprecated>
        [Obsolete("Use a constructor that takes a LockFactory and supply NoLockFactory.GetNoLockFactory.")]
		public static bool GetDisableLocks()
		{
			return FSDirectory.disableLocks;
		}
		
		/// <summary> Directory specified by <code>org.apache.lucene.lockDir</code>
		/// or <code>java.io.tmpdir</code> system property.
		/// </summary>
		/// <deprecated> As of 2.1, <code>LOCK_DIR</code> is unused
		/// because the write.lock is now stored by default in the
		/// index directory.  If you really want to store locks
		/// elsewhere, you can create your own {@link
		/// SimpleFSLockFactory} (or {@link NativeFSLockFactory},
		/// etc.) passing in your preferred lock directory.  Then,
		/// pass this <code>LockFactory</code> instance to one of
		/// the <code>open</code> methods that take a
		/// <code>lockFactory</code> (for example, {@link #open(File, LockFactory)}).
		/// </deprecated>
<<<<<<< HEAD
        [Obsolete("As of 2.1, LOCK_DIR is unused because the write.lock is now stored by default in the index directory. ")]
		public static readonly System.String LOCK_DIR = SupportClass.AppSettings.Get("Lucene.Net.lockDir", System.IO.Path.GetTempPath());
=======
        //[Obsolete("As of 2.1, LOCK_DIR is unused because the write.lock is now stored by default in the index directory. ")]
		//public static readonly System.String LOCK_DIR = SupportClass.AppSettings.Get("Lucene.Net.lockDir", System.IO.Path.GetTempPath());
>>>>>>> 0ce47508
		
		/// <summary>The default class which implements filesystem-based directories. </summary>
		// deprecated
        [Obsolete]
        private static readonly System.Type IMPL = typeof(Lucene.Net.Store.SimpleFSDirectory);
		
		private static System.Security.Cryptography.HashAlgorithm DIGESTER;
		
		/// <summary>A buffer optionally used in renameTo method </summary>
		private byte[] buffer = null;
		
		
		/// <summary>Returns the directory instance for the named location.
		/// 
		/// </summary>
		/// <deprecated> Use {@link #Open(File)}
		/// 
		/// </deprecated>
		/// <param name="path">the path to the directory.
		/// </param>
		/// <returns> the FSDirectory for the named file.  
		/// </returns>
        [Obsolete("Use Open(File)")]
		public static FSDirectory GetDirectory(System.String path)
		{
			return GetDirectory(new System.IO.DirectoryInfo(path), null);
		}
		
		/// <summary>Returns the directory instance for the named location.
		/// 
		/// </summary>
		/// <deprecated> Use {@link #Open(File, LockFactory)}
		/// 
		/// </deprecated>
		/// <param name="path">the path to the directory.
		/// </param>
		/// <param name="lockFactory">instance of {@link LockFactory} providing the
		/// locking implementation.
		/// </param>
		/// <returns> the FSDirectory for the named file.  
		/// </returns>
        [Obsolete("Use Open(File, LockFactory)")]
		public static FSDirectory GetDirectory(System.String path, LockFactory lockFactory)
		{
			return GetDirectory(new System.IO.DirectoryInfo(path), lockFactory);
		}
		
		/// <summary>Returns the directory instance for the named location.
		/// 
		/// </summary>
		/// <deprecated> Use {@link #Open(File)}
		/// 
		/// </deprecated>
		/// <param name="file">the path to the directory.
		/// </param>
		/// <returns> the FSDirectory for the named file.  
		/// </returns>
        [Obsolete("Use Open(File)")]
		public static FSDirectory GetDirectory(System.IO.DirectoryInfo file)
		{
			return GetDirectory(file, null);
		}

        /// <summary>Returns the directory instance for the named location.
        /// 
        /// </summary>
        /// <deprecated> Use {@link #Open(File)}
        /// 
        /// </deprecated>
        /// <param name="file">the path to the directory.
        /// </param>
        /// <returns> the FSDirectory for the named file.  
        /// </returns>
        [System.Obsolete("Use the constructor that takes a DirectoryInfo, this will be removed in the 3.0 release")]
        public static FSDirectory GetDirectory(System.IO.FileInfo file)
        {
            return GetDirectory(new System.IO.DirectoryInfo(file.FullName), null);
        }
		
		/// <summary>Returns the directory instance for the named location.
		/// 
		/// </summary>
		/// <deprecated> Use {@link #Open(File, LockFactory)}
		/// 
		/// </deprecated>
		/// <param name="file">the path to the directory.
		/// </param>
		/// <param name="lockFactory">instance of {@link LockFactory} providing the
		/// locking implementation.
		/// </param>
		/// <returns> the FSDirectory for the named file.  
		/// </returns>
		[System.Obsolete("Use the constructor that takes a DirectoryInfo, this will be removed in the 3.0 release")]
		public static FSDirectory GetDirectory(System.IO.FileInfo file, LockFactory lockFactory)
		{
            return GetDirectory(new System.IO.DirectoryInfo(file.FullName), lockFactory);
		}

        /// <summary>Returns the directory instance for the named location.
        /// 
        /// </summary>
        /// <deprecated> Use {@link #Open(File, LockFactory)}
        /// 
        /// </deprecated>
        /// <param name="file">the path to the directory.
        /// </param>
        /// <param name="lockFactory">instance of {@link LockFactory} providing the
        /// locking implementation.
        /// </param>
        /// <returns> the FSDirectory for the named file.  
        /// </returns>
        [Obsolete("Use Open(File, LockFactory)")]
        public static FSDirectory GetDirectory(System.IO.DirectoryInfo file, LockFactory lockFactory)
        {
            FSDirectory dir;
            lock (DIRECTORIES)
            {
                if(!DIRECTORIES.TryGetValue(file.FullName, out dir))
                {
                    try
                    {
                        dir = (FSDirectory)System.Activator.CreateInstance(IMPL, true);
                    }
                    catch (System.Exception e)
                    {
                        throw new System.SystemException("cannot load FSDirectory class: " + e.ToString(), e);
                    }
                    dir.Init(file, lockFactory);
                    DIRECTORIES.Add(file.FullName, dir);
                }
                else
                {
                    // Catch the case where a Directory is pulled from the cache, but has a
                    // different LockFactory instance.
                    if (lockFactory != null && lockFactory != dir.GetLockFactory())
                    {
                        throw new System.IO.IOException("Directory was previously created with a different LockFactory instance; please pass null as the lockFactory instance and use setLockFactory to change it");
                    }
                    dir.checked_Renamed = false;
                }
            }
            lock (dir)
            {
                dir.refCount++;
            }
            return dir;
        }
		
		
		/// <summary>Returns the directory instance for the named location.
		/// 
		/// </summary>
		/// <deprecated> Use IndexWriter's create flag, instead, to
		/// create a new index.
		/// 
		/// </deprecated>
		/// <param name="path">the path to the directory.
		/// </param>
		/// <param name="create">if true, create, or erase any existing contents.
		/// </param>
		/// <returns> the FSDirectory for the named file.  
		/// </returns>
        [Obsolete("Use IndexWriter's create flag, instead, to create a new index.")]
		public static FSDirectory GetDirectory(System.String path, bool create)
		{
			return GetDirectory(new System.IO.DirectoryInfo(path), create);
		}
		
		/// <summary>Returns the directory instance for the named location.
		/// 
		/// </summary>
		/// <deprecated> Use IndexWriter's create flag, instead, to
		/// create a new index.
		/// 
		/// </deprecated>
		/// <param name="file">the path to the directory.
		/// </param>
		/// <param name="create">if true, create, or erase any existing contents.
		/// </param>
		/// <returns> the FSDirectory for the named file.  
		/// </returns>
		[System.Obsolete("Use the method that takes a DirectoryInfo, this will be removed in the 3.0 release")]
		public static FSDirectory GetDirectory(System.IO.FileInfo file, bool create)
		{
			return GetDirectory(new System.IO.DirectoryInfo(file.FullName), create);
		}

        /// <summary>Returns the directory instance for the named location.
        /// 
        /// </summary>
        /// <deprecated> Use IndexWriter's create flag, instead, to
        /// create a new index.
        /// 
        /// </deprecated>
        /// <param name="file">the path to the directory.
        /// </param>
        /// <param name="create">if true, create, or erase any existing contents.
        /// </param>
        /// <returns> the FSDirectory for the named file.  
        /// </returns>
        [Obsolete("Use IndexWriter's create flag, instead, to create a new index.")]
        public static FSDirectory GetDirectory(System.IO.DirectoryInfo file, bool create)
        {
            FSDirectory dir = GetDirectory(file, null);

            // This is now deprecated (creation should only be done
            // by IndexWriter):
            if (create)
            {
                dir.Create();
            }

            return dir;
        }
		
		/// <deprecated> 
		/// </deprecated>
        [Obsolete]
		private void  Create()
		{
			if (directory.Exists)
 			{
 				System.String[] files = SupportClass.FileSupport.GetLuceneIndexFiles(directory.FullName, IndexFileNameFilter.GetFilter()); // clear old files
 				if (files == null)
 					throw new System.IO.IOException("cannot read directory " + directory.FullName + ": list() returned null");
 				for (int i = 0; i < files.Length; i++)
 				{
                    System.String fileOrDir = System.IO.Path.Combine(directory.FullName, files[i]);
                    if (System.IO.File.Exists(fileOrDir))
 					{
                        System.IO.File.Delete(fileOrDir);
 					}
                    else if (System.IO.Directory.Exists(fileOrDir))
 					{
                        System.IO.Directory.Delete(fileOrDir);
 					}
                    // no need to throw anything - if a delete fails the exc will propogate to the caller
 				}
 			}
 			lockFactory.ClearLock(IndexWriter.WRITE_LOCK_NAME);
		}
		
		private bool checked_Renamed;
		
		internal void  CreateDir()
		{
			if (!checked_Renamed)
			{
                if (!this.directory.Exists)
                {
                    try
                    {
                        this.directory.Create();
                    }
                    catch (Exception)
                    {
                        throw new System.IO.IOException("Cannot create directory: " + directory);
                    }
                    this.directory.Refresh(); // need to see the creation
                }
				
				checked_Renamed = true;
			}
		}
		
		/// <summary>Initializes the directory to create a new file with the given name.
		/// This method should be used in {@link #createOutput}. 
		/// </summary>
		protected internal void  InitOutput(System.String name)
		{
			EnsureOpen();
			CreateDir();
			System.IO.FileInfo file = new System.IO.FileInfo(System.IO.Path.Combine(directory.FullName, name));
            if (file.Exists) // delete existing, if any
            {
                try
                {
                    file.Delete();
                }
                catch (Exception)
                {
                    throw new System.IO.IOException("Cannot overwrite: " + file);
                }
            }
		}
		
		/// <summary>The underlying filesystem directory </summary>
		protected internal System.IO.DirectoryInfo directory = null;
		
		/// <deprecated> 
		/// </deprecated>
        [Obsolete]
		private int refCount = 0;
		
		/// <deprecated> 
		/// </deprecated>
        [Obsolete]
		protected internal FSDirectory()
		{
		}
		 // permit subclassing
		
		/// <summary>Create a new FSDirectory for the named location (ctor for subclasses).</summary>
		/// <param name="path">the path of the directory
		/// </param>
		/// <param name="lockFactory">the lock factory to use, or null for the default
		/// ({@link NativeFSLockFactory});
		/// </param>
		/// <throws>  IOException </throws>
		protected internal FSDirectory(System.IO.DirectoryInfo path, LockFactory lockFactory)
		{
			// new ctors use always NativeFSLockFactory as default:
			if (lockFactory == null)
			{
				lockFactory = new NativeFSLockFactory();
			}
			Init(path, lockFactory);
			refCount = 1;
		}
		
		/// <summary>Creates an FSDirectory instance, trying to pick the
		/// best implementation given the current environment.
		/// The directory returned uses the {@link NativeFSLockFactory}.
        /// 
        /// <p/>Currently this returns {@link SimpleFSDirectory} as
        /// NIOFSDirectory is currently not supported.
		/// 
		/// <p/>Currently this returns {@link SimpleFSDirectory} as
		/// NIOFSDirectory is currently not supported.
		/// 
		/// <p/><b>NOTE</b>: this method may suddenly change which
		/// implementation is returned from release to release, in
		/// the event that higher performance defaults become
		/// possible; if the precise implementation is important to
		/// your application, please instantiate it directly,
		/// instead. On 64 bit systems, it may also good to
		/// return {@link MMapDirectory}, but this is disabled
		/// because of officially missing unmap support in Java.
		/// For optimal performance you should consider using
		/// this implementation on 64 bit JVMs.
		/// 
		/// <p/>See <a href="#subclasses">above</a> 
		/// </summary>
		[System.Obsolete("Use the method that takes a DirectoryInfo, this will be removed in the 3.0 release")]
		public static FSDirectory Open(System.IO.FileInfo path)
		{
			System.IO.DirectoryInfo dir = new System.IO.DirectoryInfo(path.FullName);
			return Open(dir, null);
		}
		
		/// <summary>Creates an FSDirectory instance, trying to pick the
		/// best implementation given the current environment.
		/// The directory returned uses the {@link NativeFSLockFactory}.
		/// 
		/// <p/>Currently this returns {@link SimpleFSDirectory} as
		/// NIOFSDirectory is currently not supported.
		/// 
		/// <p/><b>NOTE</b>: this method may suddenly change which
		/// implementation is returned from release to release, in
		/// the event that higher performance defaults become
		/// possible; if the precise implementation is important to
		/// your application, please instantiate it directly,
		/// instead. On 64 bit systems, it may also good to
		/// return {@link MMapDirectory}, but this is disabled
		/// because of officially missing unmap support in Java.
		/// For optimal performance you should consider using
		/// this implementation on 64 bit JVMs.
		/// 
		/// <p/>See <a href="#subclasses">above</a> 
		/// </summary>
		public static FSDirectory Open(System.IO.DirectoryInfo path)
		{
			return Open(path, null);
		}
		
		/// <summary>Just like {@link #Open(File)}, but allows you to
		/// also specify a custom {@link LockFactory}. 
		/// </summary>
		public static FSDirectory Open(System.IO.DirectoryInfo path, LockFactory lockFactory)
		{
			/* For testing:
			MMapDirectory dir=new MMapDirectory(path, lockFactory);
			dir.setUseUnmap(true);
			return dir;
			*/
			
			if (Constants.WINDOWS)
			{
				return new SimpleFSDirectory(path, lockFactory);
			}
			else
			{
                //NIOFSDirectory is not implemented in Lucene.Net
				//return new NIOFSDirectory(path, lockFactory);
                return new SimpleFSDirectory(path, lockFactory);
			}
        }
		
		/* will move to ctor, when reflection is removed in 3.0 */
		private void  Init(System.IO.DirectoryInfo path, LockFactory lockFactory)
		{
			
			// Set up lockFactory with cascaded defaults: if an instance was passed in,
			// use that; else if locks are disabled, use NoLockFactory; else if the
			// system property Lucene.Net.Store.FSDirectoryLockFactoryClass is set,
			// instantiate that; else, use SimpleFSLockFactory:
			
			directory = path;
			
            // due to differences in how Java & .NET refer to files, the checks are a bit different
            if (!directory.Exists && System.IO.File.Exists(directory.FullName))
            {
                throw new NoSuchDirectoryException("file '" + directory.FullName + "' exists but is not a directory");
            }
			
			if (lockFactory == null)
			{
				
				if (disableLocks)
				{
					// Locks are disabled:
					lockFactory = NoLockFactory.GetNoLockFactory();
				}
				else
				{
					System.String lockClassName = SupportClass.AppSettings.Get("Lucene.Net.Store.FSDirectoryLockFactoryClass", "");
					
					if (lockClassName != null && !lockClassName.Equals(""))
					{
						System.Type c;
						
						try
						{
							c = System.Type.GetType(lockClassName);
						}
						catch (System.Exception e)
						{
							throw new System.IO.IOException("unable to find LockClass " + lockClassName);
						}
						
						try
						{
							lockFactory = (LockFactory) System.Activator.CreateInstance(c, true);
						}
						catch (System.UnauthorizedAccessException e)
						{
							throw new System.IO.IOException("IllegalAccessException when instantiating LockClass " + lockClassName);
						}
						catch (System.InvalidCastException e)
						{
							throw new System.IO.IOException("unable to cast LockClass " + lockClassName + " instance to a LockFactory");
						}
						catch (System.Exception e)
						{
							throw new System.IO.IOException("InstantiationException when instantiating LockClass " + lockClassName);
						}
					}
					else
					{
						// Our default lock is SimpleFSLockFactory;
						// default lockDir is our index directory:
						lockFactory = new SimpleFSLockFactory();
					}
				}
			}
			
			SetLockFactory(lockFactory);
			
			// for filesystem based LockFactory, delete the lockPrefix, if the locks are placed
			// in index dir. If no index dir is given, set ourselves
			if (lockFactory is FSLockFactory)
			{
				FSLockFactory lf = (FSLockFactory) lockFactory;
				System.IO.DirectoryInfo dir = lf.GetLockDir();
				// if the lock factory has no lockDir set, use the this directory as lockDir
				if (dir == null)
				{
					lf.SetLockDir(this.directory);
					lf.SetLockPrefix(null);
				}
				else if (dir.FullName.Equals(this.directory.FullName))
				{
					lf.SetLockPrefix(null);
				}
			}
		}
		
		/// <summary>Lists all files (not subdirectories) in the
		/// directory.  This method never returns null (throws
		/// {@link IOException} instead).
		/// 
		/// </summary>
		/// <throws>  NoSuchDirectoryException if the directory </throws>
		/// <summary>   does not exist, or does exist but is not a
		/// directory.
		/// </summary>
		/// <throws>  IOException if list() returns null  </throws>
		[System.Obsolete("Use the method that takes a DirectoryInfo, this will be removed in the 3.0 release")]
		public static System.String[] ListAll(System.IO.FileInfo dir)
		{
			return ListAll(new System.IO.DirectoryInfo(dir.FullName));
		}
		
        /// <summary>Lists all files (not subdirectories) in the
        /// directory.  This method never returns null (throws
        /// {@link IOException} instead).
        /// 
        /// </summary>
        /// <throws>  NoSuchDirectoryException if the directory </throws>
        /// <summary>   does not exist, or does exist but is not a
        /// directory.
        /// </summary>
        /// <throws>  IOException if list() returns null  </throws>
        public static System.String[] ListAll(System.IO.DirectoryInfo dir)
        {
            if (!dir.Exists)
            {
                throw new NoSuchDirectoryException("directory '" + dir.FullName + "' does not exist");
            }
            // Exclude subdirs, only the file names, not the paths
            System.IO.FileInfo[] files = dir.GetFiles();
            System.String[] result = new System.String[files.Length];
            for (int i = 0; i < files.Length; i++)
            {
                result[i] = files[i].Name;
            }

            // no reason to return null, if the directory cannot be listed, an exception 
            // will be thrown on the above call to dir.GetFiles()
            // use of LINQ to create the return value array may be a bit more efficient

            return result;
        }
		
        [Obsolete("Lucene.Net-2.9.1. This method overrides obsolete member Lucene.Net.Store.Directory.List()")]
		public override System.String[] List()
		{
			EnsureOpen();
			return SupportClass.FileSupport.GetLuceneIndexFiles(directory.FullName, IndexFileNameFilter.GetFilter());
		}
		
		/// <summary>Lists all files (not subdirectories) in the
		/// directory.
		/// </summary>
		/// <seealso cref="ListAll(File)">
		/// </seealso>
		public override System.String[] ListAll()
		{
			EnsureOpen();
			return ListAll(directory);
		}
		
		/// <summary>Returns true iff a file with the given name exists. </summary>
		public override bool FileExists(System.String name)
		{
			EnsureOpen();
			System.IO.FileInfo file = new System.IO.FileInfo(System.IO.Path.Combine(directory.FullName, name));
            return file.Exists;
		}
		
		/// <summary>Returns the time the named file was last modified. </summary>
		public override long FileModified(System.String name)
		{
			EnsureOpen();
			System.IO.FileInfo file = new System.IO.FileInfo(System.IO.Path.Combine(directory.FullName, name));
            return (long)file.LastWriteTime.ToUniversalTime().Subtract(new DateTime(1970, 1, 1, 0, 0, 0)).TotalMilliseconds; //{{LUCENENET-353}}
		}
		
		/// <summary>Returns the time the named file was last modified. </summary>
		public static long FileModified(System.IO.FileInfo directory, System.String name)
		{
			System.IO.FileInfo file = new System.IO.FileInfo(System.IO.Path.Combine(directory.FullName, name));
            return (long)file.LastWriteTime.ToUniversalTime().Subtract(new DateTime(1970, 1, 1, 0, 0, 0)).TotalMilliseconds; //{{LUCENENET-353}}
		}
		
		/// <summary>Set the modified time of an existing file to now. </summary>
		public override void  TouchFile(System.String name)
		{
			EnsureOpen();
			System.IO.FileInfo file = new System.IO.FileInfo(System.IO.Path.Combine(directory.FullName, name));
			file.LastWriteTime = System.DateTime.Now;
		}
		
		/// <summary>Returns the length in bytes of a file in the directory. </summary>
		public override long FileLength(System.String name)
		{
			EnsureOpen();
			System.IO.FileInfo file = new System.IO.FileInfo(System.IO.Path.Combine(directory.FullName, name));
			return file.Exists ? file.Length : 0;
		}
		
		/// <summary>Removes an existing file in the directory. </summary>
		public override void  DeleteFile(System.String name)
		{
			EnsureOpen();
			System.IO.FileInfo file = new System.IO.FileInfo(System.IO.Path.Combine(directory.FullName, name));
            try
            {
                file.Delete();
            }
            catch (Exception)
            {
                throw new System.IO.IOException("Cannot delete " + file);
            }
		}
		
		/// <summary>Renames an existing file in the directory. 
		/// Warning: This is not atomic.
		/// </summary>
		/// <deprecated> 
		/// </deprecated>
        [Obsolete]
		public override void  RenameFile(System.String from, System.String to)
		{
			lock (this)
			{
				EnsureOpen();
                System.IO.FileInfo old = new System.IO.FileInfo(System.IO.Path.Combine(directory.FullName, from));
                try
                {
                    old.MoveTo(System.IO.Path.Combine(directory.FullName, to));
                }
                catch (System.IO.IOException ioe)
                {
                    System.IO.IOException newExc = new System.IO.IOException("Cannot rename " + old + " to " + directory, ioe);
                    throw newExc;
                }
			}
		}
		
		/// <summary>Creates an IndexOutput for the file with the given name.
		/// <em>In 3.0 this method will become abstract.</em> 
		/// </summary>
		public override IndexOutput CreateOutput(System.String name)
		{
			InitOutput(name);
			return new FSIndexOutput(new System.IO.FileInfo(System.IO.Path.Combine(directory.FullName, name)));
		}
		
		public override void  Sync(System.String name)
		{
			EnsureOpen();
			System.IO.FileInfo fullFile = new System.IO.FileInfo(System.IO.Path.Combine(directory.FullName, name));
			bool success = false;
			int retryCount = 0;
			System.IO.IOException exc = null;
			while (!success && retryCount < 5)
			{
				retryCount++;
				System.IO.FileStream file = null;
				try
				{
					try
					{
                        file = new System.IO.FileStream(fullFile.FullName, System.IO.FileMode.OpenOrCreate, System.IO.FileAccess.Write, System.IO.FileShare.ReadWrite);
                        SupportClass.FileSupport.Sync(file);
                        success = true;
					}
					finally
					{
						if (file != null)
							file.Close();
					}
				}
				catch (System.IO.IOException ioe)
				{
					if (exc == null)
						exc = ioe;
					try
					{
						// Pause 5 msec
						System.Threading.Thread.Sleep(new System.TimeSpan((System.Int64) 10000 * 5));
					}
					catch (System.Threading.ThreadInterruptedException ie)
					{
						// In 3.0 we will change this to throw
						// InterruptedException instead
						SupportClass.ThreadClass.Current().Interrupt();
                        throw new System.SystemException(ie.ToString(), ie);
					}
				}
			}
			if (!success)
			// Throw original exception
				throw exc;
		}
		
		// Inherit javadoc
		public override IndexInput OpenInput(System.String name)
		{
			EnsureOpen();
			return OpenInput(name, BufferedIndexInput.BUFFER_SIZE);
		}
		
		/// <summary>Creates an IndexInput for the file with the given name.
		/// <em>In 3.0 this method will become abstract.</em> 
		/// </summary>
		public override IndexInput OpenInput(System.String name, int bufferSize)
		{
			EnsureOpen();
			return new FSIndexInput(new System.IO.FileInfo(System.IO.Path.Combine(directory.FullName, name)), bufferSize);
		}
		
		/// <summary> So we can do some byte-to-hexchar conversion below</summary>
		private static readonly char[] HEX_DIGITS = new char[]{'0', '1', '2', '3', '4', '5', '6', '7', '8', '9', 'a', 'b', 'c', 'd', 'e', 'f'};
		
		
		public override System.String GetLockID()
		{
			EnsureOpen();
			System.String dirName; // name to be hashed
			try
			{
				dirName = directory.FullName;
			}
			catch (System.IO.IOException e)
			{
				throw new System.SystemException(e.ToString(), e);
			}
			
			byte[] digest;
			lock (DIGESTER)
			{
				digest = DIGESTER.ComputeHash(System.Text.Encoding.UTF8.GetBytes(dirName));
			}
			System.Text.StringBuilder buf = new System.Text.StringBuilder();
			buf.Append("lucene-");
			for (int i = 0; i < digest.Length; i++)
			{
				int b = digest[i];
				buf.Append(HEX_DIGITS[(b >> 4) & 0xf]);
				buf.Append(HEX_DIGITS[b & 0xf]);
			}
			
			return buf.ToString();
		}
		
		/// <summary>Closes the store to future operations. </summary>
		public override void  Close()
		{
			lock (this)
			{
				if (isOpen && --refCount <= 0)
				{
					isOpen = false;
					lock (DIRECTORIES)
					{
						DIRECTORIES.Remove(directory.FullName);
					}
				}
			}
		}

        [System.Obsolete("A DirectoryInfo is more appropriate, however this is here for backwards compatibility. This will be removed in the 3.0 release")]
		public virtual System.IO.FileInfo GetFile()
		{
			EnsureOpen();
			return new System.IO.FileInfo(directory.FullName);
		}


        // Java Lucene implements GetFile() which returns a FileInfo.
        // For Lucene.Net, GetDirectory() is more appropriate
        public virtual System.IO.DirectoryInfo GetDirectory()
        {
            EnsureOpen();
            return directory;
        }
		
		/// <summary>For debug output. </summary>
		public override System.String ToString()
		{
			return this.GetType().FullName + "@" + directory;
		}
		
		/// <summary> Default read chunk size.  This is a conditional
		/// default: on 32bit JVMs, it defaults to 100 MB.  On
		/// 64bit JVMs, it's <code>Integer.MAX_VALUE</code>.
		/// </summary>
		/// <seealso cref="setReadChunkSize">
		/// </seealso>
		public static readonly int DEFAULT_READ_CHUNK_SIZE;
		
		// LUCENE-1566
		private int chunkSize = DEFAULT_READ_CHUNK_SIZE;
		
		/// <summary> Sets the maximum number of bytes read at once from the
		/// underlying file during {@link IndexInput#readBytes}.
		/// The default value is {@link #DEFAULT_READ_CHUNK_SIZE};
		/// 
		/// <p/> This was introduced due to <a
		/// href="http://bugs.sun.com/bugdatabase/view_bug.do?bug_id=6478546">Sun
		/// JVM Bug 6478546</a>, which throws an incorrect
		/// OutOfMemoryError when attempting to read too many bytes
		/// at once.  It only happens on 32bit JVMs with a large
		/// maximum heap size.<p/>
		/// 
		/// <p/>Changes to this value will not impact any
		/// already-opened {@link IndexInput}s.  You should call
		/// this before attempting to open an index on the
		/// directory.<p/>
		/// 
		/// <p/> <b>NOTE</b>: This value should be as large as
		/// possible to reduce any possible performance impact.  If
		/// you still encounter an incorrect OutOfMemoryError,
		/// trying lowering the chunk size.<p/>
		/// </summary>
		public void  SetReadChunkSize(int chunkSize)
		{
			// LUCENE-1566
			if (chunkSize <= 0)
			{
				throw new System.ArgumentException("chunkSize must be positive");
			}
			if (!Constants.JRE_IS_64BIT)
			{
				this.chunkSize = chunkSize;
			}
		}
		
		/// <summary> The maximum number of bytes to read at once from the
		/// underlying file during {@link IndexInput#readBytes}.
		/// </summary>
		/// <seealso cref="setReadChunkSize">
		/// </seealso>
		public int GetReadChunkSize()
		{
			// LUCENE-1566
			return chunkSize;
		}
		
		
		/// <deprecated> Use SimpleFSDirectory.SimpleFSIndexInput instead 
		/// </deprecated>
        [Obsolete("Use SimpleFSDirectory.SimpleFSIndexInput instead ")]
		public /*protected internal*/ class FSIndexInput:SimpleFSDirectory.SimpleFSIndexInput
		{
			
			/// <deprecated> 
			/// </deprecated>
            [Obsolete]
			new protected internal class Descriptor:SimpleFSDirectory.SimpleFSIndexInput.Descriptor
			{
				/// <deprecated> 
				/// </deprecated>
                [Obsolete]
				public Descriptor(/*FSIndexInput enclosingInstance,*/ System.IO.FileInfo file, System.IO.FileAccess mode) : base(file, mode)
				{
				}
			}
			
			/// <deprecated> 
			/// </deprecated>
            [Obsolete]
			public FSIndexInput(System.IO.FileInfo path):base(path)
			{
			}
			
			/// <deprecated> 
			/// </deprecated>
            [Obsolete]
			public FSIndexInput(System.IO.FileInfo path, int bufferSize):base(path, bufferSize)
			{
			}
		}
		
		/// <deprecated> Use SimpleFSDirectory.SimpleFSIndexOutput instead 
		/// </deprecated>
        [Obsolete("Use SimpleFSDirectory.SimpleFSIndexOutput instead ")]
		protected internal class FSIndexOutput:SimpleFSDirectory.SimpleFSIndexOutput
		{
			
			/// <deprecated> 
			/// </deprecated>
            [Obsolete]
			public FSIndexOutput(System.IO.FileInfo path):base(path)
			{
			}
		}
		static FSDirectory()
		{
			{
				try
				{
					System.String name = SupportClass.AppSettings.Get("Lucene.Net.FSDirectory.class", typeof(SimpleFSDirectory).FullName);
					if (typeof(FSDirectory).FullName.Equals(name))
					{
						// FSDirectory will be abstract, so we replace it by the correct class
						IMPL = typeof(SimpleFSDirectory);
					}
					else
					{
						IMPL = System.Type.GetType(name);
					}
				}
				catch (System.Security.SecurityException se)
				{
					IMPL = typeof(SimpleFSDirectory);
				}
				catch (System.Exception e)
				{
					throw new System.SystemException("cannot load FSDirectory class: " + e.ToString(), e);
				}
			}
			{
				try
				{
					DIGESTER = SupportClass.Cryptography.GetHashAlgorithm();
				}
				catch (System.Exception e)
				{
					throw new System.SystemException(e.ToString(), e);
				}
			}
			DEFAULT_READ_CHUNK_SIZE = Constants.JRE_IS_64BIT?System.Int32.MaxValue:100 * 1024 * 1024;
		}
	}
}<|MERGE_RESOLUTION|>--- conflicted
+++ resolved
@@ -1,1098 +1,1093 @@
-/* 
- * Licensed to the Apache Software Foundation (ASF) under one or more
- * contributor license agreements.  See the NOTICE file distributed with
- * this work for additional information regarding copyright ownership.
- * The ASF licenses this file to You under the Apache License, Version 2.0
- * (the "License"); you may not use this file except in compliance with
- * the License.  You may obtain a copy of the License at
- * 
- * http://www.apache.org/licenses/LICENSE-2.0
- * 
- * Unless required by applicable law or agreed to in writing, software
- * distributed under the License is distributed on an "AS IS" BASIS,
- * WITHOUT WARRANTIES OR CONDITIONS OF ANY KIND, either express or implied.
- * See the License for the specific language governing permissions and
- * limitations under the License.
- */
-
-using System;
-using System.Collections.Generic;
-
-// Used only for WRITE_LOCK_NAME in deprecated create=true case:
-using IndexFileNameFilter = Lucene.Net.Index.IndexFileNameFilter;
-using IndexWriter = Lucene.Net.Index.IndexWriter;
-using Constants = Lucene.Net.Util.Constants;
-
-namespace Lucene.Net.Store
-{
-	
-	/// <summary> <a name="subclasses"/>
-	/// Base class for Directory implementations that store index
-	/// files in the file system.  There are currently three core
-	/// subclasses:
-	/// 
-	/// <ul>
-	/// 
-	/// <li> {@link SimpleFSDirectory} is a straightforward
-	/// implementation using java.io.RandomAccessFile.
-	/// However, it has poor concurrent performance
-	/// (multiple threads will bottleneck) as it
-	/// synchronizes when multiple threads read from the
-	/// same file.</li>
-	/// 
-	/// <li> {@link NIOFSDirectory} uses java.nio's
-	/// FileChannel's positional io when reading to avoid
-	/// synchronization when reading from the same file.
-	/// Unfortunately, due to a Windows-only <a
-	/// href="http://bugs.sun.com/bugdatabase/view_bug.do?bug_id=6265734">Sun
-	/// JRE bug</a> this is a poor choice for Windows, but
-	/// on all other platforms this is the preferred
-	/// choice.</li>
-	/// 
-	/// <li> {@link MMapDirectory} uses memory-mapped IO when
-	/// reading. This is a good choice if you have plenty
-	/// of virtual memory relative to your index size, eg
-	/// if you are running on a 64 bit JRE, or you are
-	/// running on a 32 bit JRE but your index sizes are
-	/// small enough to fit into the virtual memory space.
-	/// Java has currently the limitation of not being able to
-	/// unmap files from user code. The files are unmapped, when GC
-	/// releases the byte buffers. Due to
-	/// <a href="http://bugs.sun.com/bugdatabase/view_bug.do?bug_id=4724038">
-	/// this bug</a> in Sun's JRE, MMapDirectory's {@link IndexInput#close}
-	/// is unable to close the underlying OS file handle. Only when
-	/// GC finally collects the underlying objects, which could be
-	/// quite some time later, will the file handle be closed.
-	/// This will consume additional transient disk usage: on Windows,
-	/// attempts to delete or overwrite the files will result in an
-	/// exception; on other platforms, which typically have a &quot;delete on
-	/// last close&quot; semantics, while such operations will succeed, the bytes
-	/// are still consuming space on disk.  For many applications this
-	/// limitation is not a problem (e.g. if you have plenty of disk space,
-	/// and you don't rely on overwriting files on Windows) but it's still
-	/// an important limitation to be aware of. This class supplies a
-	/// (possibly dangerous) workaround mentioned in the bug report,
-	/// which may fail on non-Sun JVMs.</li>
-	/// </ul>
-	/// 
-	/// Unfortunately, because of system peculiarities, there is
-	/// no single overall best implementation.  Therefore, we've
-	/// added the {@link #open} method, to allow Lucene to choose
-	/// the best FSDirectory implementation given your
-	/// environment, and the known limitations of each
-	/// implementation.  For users who have no reason to prefer a
-	/// specific implementation, it's best to simply use {@link
-	/// #open}.  For all others, you should instantiate the
-	/// desired implementation directly.
-	/// 
-	/// <p/>The locking implementation is by default {@link
-	/// NativeFSLockFactory}, but can be changed by
-	/// passing in a custom {@link LockFactory} instance.
-	/// The deprecated <code>getDirectory</code> methods default to use
-	/// {@link SimpleFSLockFactory} for backwards compatibility.
-	/// The system properties 
-	/// <code>org.apache.lucene.store.FSDirectoryLockFactoryClass</code>
-	/// and <code>org.apache.lucene.FSDirectory.class</code>
-	/// are deprecated and only used by the deprecated
-	/// <code>getDirectory</code> methods. The system property
-	/// <code>org.apache.lucene.lockDir</code> is ignored completely,
-	/// If you really want to store locks
-	/// elsewhere, you can create your own {@link
-	/// SimpleFSLockFactory} (or {@link NativeFSLockFactory},
-	/// etc.) passing in your preferred lock directory.
-	/// 
-	/// <p/><em>In 3.0 this class will become abstract.</em>
-	/// 
-	/// </summary>
-	/// <seealso cref="Directory">
-	/// </seealso>
-	// TODO: in 3.0 this will become an abstract base class
-	public class FSDirectory:Directory
-	{
-		
-		/// <summary>This cache of directories ensures that there is a unique Directory
-		/// instance per path, so that synchronization on the Directory can be used to
-		/// synchronize access between readers and writers.  We use
-		/// refcounts to ensure when the last use of an FSDirectory
-		/// instance for a given canonical path is closed, we remove the
-		/// instance from the cache.  See LUCENE-776
-		/// for some relevant discussion.
-		/// </summary>
-		/// <deprecated> Not used by any non-deprecated methods anymore
-		/// </deprecated>
-        [Obsolete("Not used by any non-deprecated methods anymore")]
-        private static readonly Dictionary<string, FSDirectory> DIRECTORIES = new Dictionary<string, FSDirectory>();
-		
-		private static bool disableLocks = false;
-		
-		// TODO: should this move up to the Directory base class?  Also: should we
-		// make a per-instance (in addition to the static "default") version?
-		
-		/// <summary> Set whether Lucene's use of lock files is disabled. By default, 
-		/// lock files are enabled. They should only be disabled if the index
-		/// is on a read-only medium like a CD-ROM.
-		/// </summary>
-		/// <deprecated> Use a {@link #open(File, LockFactory)} or a constructor
-		/// that takes a {@link LockFactory} and supply
-		/// {@link NoLockFactory#getNoLockFactory}. This setting does not work
-		/// with {@link #open(File)} only the deprecated <code>getDirectory</code>
-		/// respect this setting.   
-		/// </deprecated>
-        [Obsolete("Use a Open(File, LockFactory) or a constructor that takes a LockFactory and supply NoLockFactory.GetNoLockFactory. This setting does not work with Open(File) only the deprecated GetDirectory respect this setting.")]
-		public static void  SetDisableLocks(bool doDisableLocks)
-		{
-			FSDirectory.disableLocks = doDisableLocks;
-		}
-		
-		/// <summary> Returns whether Lucene's use of lock files is disabled.</summary>
-		/// <returns> true if locks are disabled, false if locks are enabled.
-		/// </returns>
-		/// <seealso cref="setDisableLocks">
-		/// </seealso>
-		/// <deprecated> Use a constructor that takes a {@link LockFactory} and
-		/// supply {@link NoLockFactory#getNoLockFactory}.
-		/// </deprecated>
-        [Obsolete("Use a constructor that takes a LockFactory and supply NoLockFactory.GetNoLockFactory.")]
-		public static bool GetDisableLocks()
-		{
-			return FSDirectory.disableLocks;
-		}
-		
-		/// <summary> Directory specified by <code>org.apache.lucene.lockDir</code>
-		/// or <code>java.io.tmpdir</code> system property.
-		/// </summary>
-		/// <deprecated> As of 2.1, <code>LOCK_DIR</code> is unused
-		/// because the write.lock is now stored by default in the
-		/// index directory.  If you really want to store locks
-		/// elsewhere, you can create your own {@link
-		/// SimpleFSLockFactory} (or {@link NativeFSLockFactory},
-		/// etc.) passing in your preferred lock directory.  Then,
-		/// pass this <code>LockFactory</code> instance to one of
-		/// the <code>open</code> methods that take a
-		/// <code>lockFactory</code> (for example, {@link #open(File, LockFactory)}).
-		/// </deprecated>
-<<<<<<< HEAD
-        [Obsolete("As of 2.1, LOCK_DIR is unused because the write.lock is now stored by default in the index directory. ")]
-		public static readonly System.String LOCK_DIR = SupportClass.AppSettings.Get("Lucene.Net.lockDir", System.IO.Path.GetTempPath());
-=======
-        //[Obsolete("As of 2.1, LOCK_DIR is unused because the write.lock is now stored by default in the index directory. ")]
-		//public static readonly System.String LOCK_DIR = SupportClass.AppSettings.Get("Lucene.Net.lockDir", System.IO.Path.GetTempPath());
->>>>>>> 0ce47508
-		
-		/// <summary>The default class which implements filesystem-based directories. </summary>
-		// deprecated
-        [Obsolete]
-        private static readonly System.Type IMPL = typeof(Lucene.Net.Store.SimpleFSDirectory);
-		
-		private static System.Security.Cryptography.HashAlgorithm DIGESTER;
-		
-		/// <summary>A buffer optionally used in renameTo method </summary>
-		private byte[] buffer = null;
-		
-		
-		/// <summary>Returns the directory instance for the named location.
-		/// 
-		/// </summary>
-		/// <deprecated> Use {@link #Open(File)}
-		/// 
-		/// </deprecated>
-		/// <param name="path">the path to the directory.
-		/// </param>
-		/// <returns> the FSDirectory for the named file.  
-		/// </returns>
-        [Obsolete("Use Open(File)")]
-		public static FSDirectory GetDirectory(System.String path)
-		{
-			return GetDirectory(new System.IO.DirectoryInfo(path), null);
-		}
-		
-		/// <summary>Returns the directory instance for the named location.
-		/// 
-		/// </summary>
-		/// <deprecated> Use {@link #Open(File, LockFactory)}
-		/// 
-		/// </deprecated>
-		/// <param name="path">the path to the directory.
-		/// </param>
-		/// <param name="lockFactory">instance of {@link LockFactory} providing the
-		/// locking implementation.
-		/// </param>
-		/// <returns> the FSDirectory for the named file.  
-		/// </returns>
-        [Obsolete("Use Open(File, LockFactory)")]
-		public static FSDirectory GetDirectory(System.String path, LockFactory lockFactory)
-		{
-			return GetDirectory(new System.IO.DirectoryInfo(path), lockFactory);
-		}
-		
-		/// <summary>Returns the directory instance for the named location.
-		/// 
-		/// </summary>
-		/// <deprecated> Use {@link #Open(File)}
-		/// 
-		/// </deprecated>
-		/// <param name="file">the path to the directory.
-		/// </param>
-		/// <returns> the FSDirectory for the named file.  
-		/// </returns>
-        [Obsolete("Use Open(File)")]
-		public static FSDirectory GetDirectory(System.IO.DirectoryInfo file)
-		{
-			return GetDirectory(file, null);
-		}
-
-        /// <summary>Returns the directory instance for the named location.
-        /// 
-        /// </summary>
-        /// <deprecated> Use {@link #Open(File)}
-        /// 
-        /// </deprecated>
-        /// <param name="file">the path to the directory.
-        /// </param>
-        /// <returns> the FSDirectory for the named file.  
-        /// </returns>
-        [System.Obsolete("Use the constructor that takes a DirectoryInfo, this will be removed in the 3.0 release")]
-        public static FSDirectory GetDirectory(System.IO.FileInfo file)
-        {
-            return GetDirectory(new System.IO.DirectoryInfo(file.FullName), null);
-        }
-		
-		/// <summary>Returns the directory instance for the named location.
-		/// 
-		/// </summary>
-		/// <deprecated> Use {@link #Open(File, LockFactory)}
-		/// 
-		/// </deprecated>
-		/// <param name="file">the path to the directory.
-		/// </param>
-		/// <param name="lockFactory">instance of {@link LockFactory} providing the
-		/// locking implementation.
-		/// </param>
-		/// <returns> the FSDirectory for the named file.  
-		/// </returns>
-		[System.Obsolete("Use the constructor that takes a DirectoryInfo, this will be removed in the 3.0 release")]
-		public static FSDirectory GetDirectory(System.IO.FileInfo file, LockFactory lockFactory)
-		{
-            return GetDirectory(new System.IO.DirectoryInfo(file.FullName), lockFactory);
-		}
-
-        /// <summary>Returns the directory instance for the named location.
-        /// 
-        /// </summary>
-        /// <deprecated> Use {@link #Open(File, LockFactory)}
-        /// 
-        /// </deprecated>
-        /// <param name="file">the path to the directory.
-        /// </param>
-        /// <param name="lockFactory">instance of {@link LockFactory} providing the
-        /// locking implementation.
-        /// </param>
-        /// <returns> the FSDirectory for the named file.  
-        /// </returns>
-        [Obsolete("Use Open(File, LockFactory)")]
-        public static FSDirectory GetDirectory(System.IO.DirectoryInfo file, LockFactory lockFactory)
-        {
-            FSDirectory dir;
-            lock (DIRECTORIES)
-            {
-                if(!DIRECTORIES.TryGetValue(file.FullName, out dir))
-                {
-                    try
-                    {
-                        dir = (FSDirectory)System.Activator.CreateInstance(IMPL, true);
-                    }
-                    catch (System.Exception e)
-                    {
-                        throw new System.SystemException("cannot load FSDirectory class: " + e.ToString(), e);
-                    }
-                    dir.Init(file, lockFactory);
-                    DIRECTORIES.Add(file.FullName, dir);
-                }
-                else
-                {
-                    // Catch the case where a Directory is pulled from the cache, but has a
-                    // different LockFactory instance.
-                    if (lockFactory != null && lockFactory != dir.GetLockFactory())
-                    {
-                        throw new System.IO.IOException("Directory was previously created with a different LockFactory instance; please pass null as the lockFactory instance and use setLockFactory to change it");
-                    }
-                    dir.checked_Renamed = false;
-                }
-            }
-            lock (dir)
-            {
-                dir.refCount++;
-            }
-            return dir;
-        }
-		
-		
-		/// <summary>Returns the directory instance for the named location.
-		/// 
-		/// </summary>
-		/// <deprecated> Use IndexWriter's create flag, instead, to
-		/// create a new index.
-		/// 
-		/// </deprecated>
-		/// <param name="path">the path to the directory.
-		/// </param>
-		/// <param name="create">if true, create, or erase any existing contents.
-		/// </param>
-		/// <returns> the FSDirectory for the named file.  
-		/// </returns>
-        [Obsolete("Use IndexWriter's create flag, instead, to create a new index.")]
-		public static FSDirectory GetDirectory(System.String path, bool create)
-		{
-			return GetDirectory(new System.IO.DirectoryInfo(path), create);
-		}
-		
-		/// <summary>Returns the directory instance for the named location.
-		/// 
-		/// </summary>
-		/// <deprecated> Use IndexWriter's create flag, instead, to
-		/// create a new index.
-		/// 
-		/// </deprecated>
-		/// <param name="file">the path to the directory.
-		/// </param>
-		/// <param name="create">if true, create, or erase any existing contents.
-		/// </param>
-		/// <returns> the FSDirectory for the named file.  
-		/// </returns>
-		[System.Obsolete("Use the method that takes a DirectoryInfo, this will be removed in the 3.0 release")]
-		public static FSDirectory GetDirectory(System.IO.FileInfo file, bool create)
-		{
-			return GetDirectory(new System.IO.DirectoryInfo(file.FullName), create);
-		}
-
-        /// <summary>Returns the directory instance for the named location.
-        /// 
-        /// </summary>
-        /// <deprecated> Use IndexWriter's create flag, instead, to
-        /// create a new index.
-        /// 
-        /// </deprecated>
-        /// <param name="file">the path to the directory.
-        /// </param>
-        /// <param name="create">if true, create, or erase any existing contents.
-        /// </param>
-        /// <returns> the FSDirectory for the named file.  
-        /// </returns>
-        [Obsolete("Use IndexWriter's create flag, instead, to create a new index.")]
-        public static FSDirectory GetDirectory(System.IO.DirectoryInfo file, bool create)
-        {
-            FSDirectory dir = GetDirectory(file, null);
-
-            // This is now deprecated (creation should only be done
-            // by IndexWriter):
-            if (create)
-            {
-                dir.Create();
-            }
-
-            return dir;
-        }
-		
-		/// <deprecated> 
-		/// </deprecated>
-        [Obsolete]
-		private void  Create()
-		{
-			if (directory.Exists)
- 			{
- 				System.String[] files = SupportClass.FileSupport.GetLuceneIndexFiles(directory.FullName, IndexFileNameFilter.GetFilter()); // clear old files
- 				if (files == null)
- 					throw new System.IO.IOException("cannot read directory " + directory.FullName + ": list() returned null");
- 				for (int i = 0; i < files.Length; i++)
- 				{
-                    System.String fileOrDir = System.IO.Path.Combine(directory.FullName, files[i]);
-                    if (System.IO.File.Exists(fileOrDir))
- 					{
-                        System.IO.File.Delete(fileOrDir);
- 					}
-                    else if (System.IO.Directory.Exists(fileOrDir))
- 					{
-                        System.IO.Directory.Delete(fileOrDir);
- 					}
-                    // no need to throw anything - if a delete fails the exc will propogate to the caller
- 				}
- 			}
- 			lockFactory.ClearLock(IndexWriter.WRITE_LOCK_NAME);
-		}
-		
-		private bool checked_Renamed;
-		
-		internal void  CreateDir()
-		{
-			if (!checked_Renamed)
-			{
-                if (!this.directory.Exists)
-                {
-                    try
-                    {
-                        this.directory.Create();
-                    }
-                    catch (Exception)
-                    {
-                        throw new System.IO.IOException("Cannot create directory: " + directory);
-                    }
-                    this.directory.Refresh(); // need to see the creation
-                }
-				
-				checked_Renamed = true;
-			}
-		}
-		
-		/// <summary>Initializes the directory to create a new file with the given name.
-		/// This method should be used in {@link #createOutput}. 
-		/// </summary>
-		protected internal void  InitOutput(System.String name)
-		{
-			EnsureOpen();
-			CreateDir();
-			System.IO.FileInfo file = new System.IO.FileInfo(System.IO.Path.Combine(directory.FullName, name));
-            if (file.Exists) // delete existing, if any
-            {
-                try
-                {
-                    file.Delete();
-                }
-                catch (Exception)
-                {
-                    throw new System.IO.IOException("Cannot overwrite: " + file);
-                }
-            }
-		}
-		
-		/// <summary>The underlying filesystem directory </summary>
-		protected internal System.IO.DirectoryInfo directory = null;
-		
-		/// <deprecated> 
-		/// </deprecated>
-        [Obsolete]
-		private int refCount = 0;
-		
-		/// <deprecated> 
-		/// </deprecated>
-        [Obsolete]
-		protected internal FSDirectory()
-		{
-		}
-		 // permit subclassing
-		
-		/// <summary>Create a new FSDirectory for the named location (ctor for subclasses).</summary>
-		/// <param name="path">the path of the directory
-		/// </param>
-		/// <param name="lockFactory">the lock factory to use, or null for the default
-		/// ({@link NativeFSLockFactory});
-		/// </param>
-		/// <throws>  IOException </throws>
-		protected internal FSDirectory(System.IO.DirectoryInfo path, LockFactory lockFactory)
-		{
-			// new ctors use always NativeFSLockFactory as default:
-			if (lockFactory == null)
-			{
-				lockFactory = new NativeFSLockFactory();
-			}
-			Init(path, lockFactory);
-			refCount = 1;
-		}
-		
-		/// <summary>Creates an FSDirectory instance, trying to pick the
-		/// best implementation given the current environment.
-		/// The directory returned uses the {@link NativeFSLockFactory}.
-        /// 
-        /// <p/>Currently this returns {@link SimpleFSDirectory} as
-        /// NIOFSDirectory is currently not supported.
-		/// 
-		/// <p/>Currently this returns {@link SimpleFSDirectory} as
-		/// NIOFSDirectory is currently not supported.
-		/// 
-		/// <p/><b>NOTE</b>: this method may suddenly change which
-		/// implementation is returned from release to release, in
-		/// the event that higher performance defaults become
-		/// possible; if the precise implementation is important to
-		/// your application, please instantiate it directly,
-		/// instead. On 64 bit systems, it may also good to
-		/// return {@link MMapDirectory}, but this is disabled
-		/// because of officially missing unmap support in Java.
-		/// For optimal performance you should consider using
-		/// this implementation on 64 bit JVMs.
-		/// 
-		/// <p/>See <a href="#subclasses">above</a> 
-		/// </summary>
-		[System.Obsolete("Use the method that takes a DirectoryInfo, this will be removed in the 3.0 release")]
-		public static FSDirectory Open(System.IO.FileInfo path)
-		{
-			System.IO.DirectoryInfo dir = new System.IO.DirectoryInfo(path.FullName);
-			return Open(dir, null);
-		}
-		
-		/// <summary>Creates an FSDirectory instance, trying to pick the
-		/// best implementation given the current environment.
-		/// The directory returned uses the {@link NativeFSLockFactory}.
-		/// 
-		/// <p/>Currently this returns {@link SimpleFSDirectory} as
-		/// NIOFSDirectory is currently not supported.
-		/// 
-		/// <p/><b>NOTE</b>: this method may suddenly change which
-		/// implementation is returned from release to release, in
-		/// the event that higher performance defaults become
-		/// possible; if the precise implementation is important to
-		/// your application, please instantiate it directly,
-		/// instead. On 64 bit systems, it may also good to
-		/// return {@link MMapDirectory}, but this is disabled
-		/// because of officially missing unmap support in Java.
-		/// For optimal performance you should consider using
-		/// this implementation on 64 bit JVMs.
-		/// 
-		/// <p/>See <a href="#subclasses">above</a> 
-		/// </summary>
-		public static FSDirectory Open(System.IO.DirectoryInfo path)
-		{
-			return Open(path, null);
-		}
-		
-		/// <summary>Just like {@link #Open(File)}, but allows you to
-		/// also specify a custom {@link LockFactory}. 
-		/// </summary>
-		public static FSDirectory Open(System.IO.DirectoryInfo path, LockFactory lockFactory)
-		{
-			/* For testing:
-			MMapDirectory dir=new MMapDirectory(path, lockFactory);
-			dir.setUseUnmap(true);
-			return dir;
-			*/
-			
-			if (Constants.WINDOWS)
-			{
-				return new SimpleFSDirectory(path, lockFactory);
-			}
-			else
-			{
-                //NIOFSDirectory is not implemented in Lucene.Net
-				//return new NIOFSDirectory(path, lockFactory);
-                return new SimpleFSDirectory(path, lockFactory);
-			}
-        }
-		
-		/* will move to ctor, when reflection is removed in 3.0 */
-		private void  Init(System.IO.DirectoryInfo path, LockFactory lockFactory)
-		{
-			
-			// Set up lockFactory with cascaded defaults: if an instance was passed in,
-			// use that; else if locks are disabled, use NoLockFactory; else if the
-			// system property Lucene.Net.Store.FSDirectoryLockFactoryClass is set,
-			// instantiate that; else, use SimpleFSLockFactory:
-			
-			directory = path;
-			
-            // due to differences in how Java & .NET refer to files, the checks are a bit different
-            if (!directory.Exists && System.IO.File.Exists(directory.FullName))
-            {
-                throw new NoSuchDirectoryException("file '" + directory.FullName + "' exists but is not a directory");
-            }
-			
-			if (lockFactory == null)
-			{
-				
-				if (disableLocks)
-				{
-					// Locks are disabled:
-					lockFactory = NoLockFactory.GetNoLockFactory();
-				}
-				else
-				{
-					System.String lockClassName = SupportClass.AppSettings.Get("Lucene.Net.Store.FSDirectoryLockFactoryClass", "");
-					
-					if (lockClassName != null && !lockClassName.Equals(""))
-					{
-						System.Type c;
-						
-						try
-						{
-							c = System.Type.GetType(lockClassName);
-						}
-						catch (System.Exception e)
-						{
-							throw new System.IO.IOException("unable to find LockClass " + lockClassName);
-						}
-						
-						try
-						{
-							lockFactory = (LockFactory) System.Activator.CreateInstance(c, true);
-						}
-						catch (System.UnauthorizedAccessException e)
-						{
-							throw new System.IO.IOException("IllegalAccessException when instantiating LockClass " + lockClassName);
-						}
-						catch (System.InvalidCastException e)
-						{
-							throw new System.IO.IOException("unable to cast LockClass " + lockClassName + " instance to a LockFactory");
-						}
-						catch (System.Exception e)
-						{
-							throw new System.IO.IOException("InstantiationException when instantiating LockClass " + lockClassName);
-						}
-					}
-					else
-					{
-						// Our default lock is SimpleFSLockFactory;
-						// default lockDir is our index directory:
-						lockFactory = new SimpleFSLockFactory();
-					}
-				}
-			}
-			
-			SetLockFactory(lockFactory);
-			
-			// for filesystem based LockFactory, delete the lockPrefix, if the locks are placed
-			// in index dir. If no index dir is given, set ourselves
-			if (lockFactory is FSLockFactory)
-			{
-				FSLockFactory lf = (FSLockFactory) lockFactory;
-				System.IO.DirectoryInfo dir = lf.GetLockDir();
-				// if the lock factory has no lockDir set, use the this directory as lockDir
-				if (dir == null)
-				{
-					lf.SetLockDir(this.directory);
-					lf.SetLockPrefix(null);
-				}
-				else if (dir.FullName.Equals(this.directory.FullName))
-				{
-					lf.SetLockPrefix(null);
-				}
-			}
-		}
-		
-		/// <summary>Lists all files (not subdirectories) in the
-		/// directory.  This method never returns null (throws
-		/// {@link IOException} instead).
-		/// 
-		/// </summary>
-		/// <throws>  NoSuchDirectoryException if the directory </throws>
-		/// <summary>   does not exist, or does exist but is not a
-		/// directory.
-		/// </summary>
-		/// <throws>  IOException if list() returns null  </throws>
-		[System.Obsolete("Use the method that takes a DirectoryInfo, this will be removed in the 3.0 release")]
-		public static System.String[] ListAll(System.IO.FileInfo dir)
-		{
-			return ListAll(new System.IO.DirectoryInfo(dir.FullName));
-		}
-		
-        /// <summary>Lists all files (not subdirectories) in the
-        /// directory.  This method never returns null (throws
-        /// {@link IOException} instead).
-        /// 
-        /// </summary>
-        /// <throws>  NoSuchDirectoryException if the directory </throws>
-        /// <summary>   does not exist, or does exist but is not a
-        /// directory.
-        /// </summary>
-        /// <throws>  IOException if list() returns null  </throws>
-        public static System.String[] ListAll(System.IO.DirectoryInfo dir)
-        {
-            if (!dir.Exists)
-            {
-                throw new NoSuchDirectoryException("directory '" + dir.FullName + "' does not exist");
-            }
-            // Exclude subdirs, only the file names, not the paths
-            System.IO.FileInfo[] files = dir.GetFiles();
-            System.String[] result = new System.String[files.Length];
-            for (int i = 0; i < files.Length; i++)
-            {
-                result[i] = files[i].Name;
-            }
-
-            // no reason to return null, if the directory cannot be listed, an exception 
-            // will be thrown on the above call to dir.GetFiles()
-            // use of LINQ to create the return value array may be a bit more efficient
-
-            return result;
-        }
-		
-        [Obsolete("Lucene.Net-2.9.1. This method overrides obsolete member Lucene.Net.Store.Directory.List()")]
-		public override System.String[] List()
-		{
-			EnsureOpen();
-			return SupportClass.FileSupport.GetLuceneIndexFiles(directory.FullName, IndexFileNameFilter.GetFilter());
-		}
-		
-		/// <summary>Lists all files (not subdirectories) in the
-		/// directory.
-		/// </summary>
-		/// <seealso cref="ListAll(File)">
-		/// </seealso>
-		public override System.String[] ListAll()
-		{
-			EnsureOpen();
-			return ListAll(directory);
-		}
-		
-		/// <summary>Returns true iff a file with the given name exists. </summary>
-		public override bool FileExists(System.String name)
-		{
-			EnsureOpen();
-			System.IO.FileInfo file = new System.IO.FileInfo(System.IO.Path.Combine(directory.FullName, name));
-            return file.Exists;
-		}
-		
-		/// <summary>Returns the time the named file was last modified. </summary>
-		public override long FileModified(System.String name)
-		{
-			EnsureOpen();
-			System.IO.FileInfo file = new System.IO.FileInfo(System.IO.Path.Combine(directory.FullName, name));
-            return (long)file.LastWriteTime.ToUniversalTime().Subtract(new DateTime(1970, 1, 1, 0, 0, 0)).TotalMilliseconds; //{{LUCENENET-353}}
-		}
-		
-		/// <summary>Returns the time the named file was last modified. </summary>
-		public static long FileModified(System.IO.FileInfo directory, System.String name)
-		{
-			System.IO.FileInfo file = new System.IO.FileInfo(System.IO.Path.Combine(directory.FullName, name));
-            return (long)file.LastWriteTime.ToUniversalTime().Subtract(new DateTime(1970, 1, 1, 0, 0, 0)).TotalMilliseconds; //{{LUCENENET-353}}
-		}
-		
-		/// <summary>Set the modified time of an existing file to now. </summary>
-		public override void  TouchFile(System.String name)
-		{
-			EnsureOpen();
-			System.IO.FileInfo file = new System.IO.FileInfo(System.IO.Path.Combine(directory.FullName, name));
-			file.LastWriteTime = System.DateTime.Now;
-		}
-		
-		/// <summary>Returns the length in bytes of a file in the directory. </summary>
-		public override long FileLength(System.String name)
-		{
-			EnsureOpen();
-			System.IO.FileInfo file = new System.IO.FileInfo(System.IO.Path.Combine(directory.FullName, name));
-			return file.Exists ? file.Length : 0;
-		}
-		
-		/// <summary>Removes an existing file in the directory. </summary>
-		public override void  DeleteFile(System.String name)
-		{
-			EnsureOpen();
-			System.IO.FileInfo file = new System.IO.FileInfo(System.IO.Path.Combine(directory.FullName, name));
-            try
-            {
-                file.Delete();
-            }
-            catch (Exception)
-            {
-                throw new System.IO.IOException("Cannot delete " + file);
-            }
-		}
-		
-		/// <summary>Renames an existing file in the directory. 
-		/// Warning: This is not atomic.
-		/// </summary>
-		/// <deprecated> 
-		/// </deprecated>
-        [Obsolete]
-		public override void  RenameFile(System.String from, System.String to)
-		{
-			lock (this)
-			{
-				EnsureOpen();
-                System.IO.FileInfo old = new System.IO.FileInfo(System.IO.Path.Combine(directory.FullName, from));
-                try
-                {
-                    old.MoveTo(System.IO.Path.Combine(directory.FullName, to));
-                }
-                catch (System.IO.IOException ioe)
-                {
-                    System.IO.IOException newExc = new System.IO.IOException("Cannot rename " + old + " to " + directory, ioe);
-                    throw newExc;
-                }
-			}
-		}
-		
-		/// <summary>Creates an IndexOutput for the file with the given name.
-		/// <em>In 3.0 this method will become abstract.</em> 
-		/// </summary>
-		public override IndexOutput CreateOutput(System.String name)
-		{
-			InitOutput(name);
-			return new FSIndexOutput(new System.IO.FileInfo(System.IO.Path.Combine(directory.FullName, name)));
-		}
-		
-		public override void  Sync(System.String name)
-		{
-			EnsureOpen();
-			System.IO.FileInfo fullFile = new System.IO.FileInfo(System.IO.Path.Combine(directory.FullName, name));
-			bool success = false;
-			int retryCount = 0;
-			System.IO.IOException exc = null;
-			while (!success && retryCount < 5)
-			{
-				retryCount++;
-				System.IO.FileStream file = null;
-				try
-				{
-					try
-					{
-                        file = new System.IO.FileStream(fullFile.FullName, System.IO.FileMode.OpenOrCreate, System.IO.FileAccess.Write, System.IO.FileShare.ReadWrite);
-                        SupportClass.FileSupport.Sync(file);
-                        success = true;
-					}
-					finally
-					{
-						if (file != null)
-							file.Close();
-					}
-				}
-				catch (System.IO.IOException ioe)
-				{
-					if (exc == null)
-						exc = ioe;
-					try
-					{
-						// Pause 5 msec
-						System.Threading.Thread.Sleep(new System.TimeSpan((System.Int64) 10000 * 5));
-					}
-					catch (System.Threading.ThreadInterruptedException ie)
-					{
-						// In 3.0 we will change this to throw
-						// InterruptedException instead
-						SupportClass.ThreadClass.Current().Interrupt();
-                        throw new System.SystemException(ie.ToString(), ie);
-					}
-				}
-			}
-			if (!success)
-			// Throw original exception
-				throw exc;
-		}
-		
-		// Inherit javadoc
-		public override IndexInput OpenInput(System.String name)
-		{
-			EnsureOpen();
-			return OpenInput(name, BufferedIndexInput.BUFFER_SIZE);
-		}
-		
-		/// <summary>Creates an IndexInput for the file with the given name.
-		/// <em>In 3.0 this method will become abstract.</em> 
-		/// </summary>
-		public override IndexInput OpenInput(System.String name, int bufferSize)
-		{
-			EnsureOpen();
-			return new FSIndexInput(new System.IO.FileInfo(System.IO.Path.Combine(directory.FullName, name)), bufferSize);
-		}
-		
-		/// <summary> So we can do some byte-to-hexchar conversion below</summary>
-		private static readonly char[] HEX_DIGITS = new char[]{'0', '1', '2', '3', '4', '5', '6', '7', '8', '9', 'a', 'b', 'c', 'd', 'e', 'f'};
-		
-		
-		public override System.String GetLockID()
-		{
-			EnsureOpen();
-			System.String dirName; // name to be hashed
-			try
-			{
-				dirName = directory.FullName;
-			}
-			catch (System.IO.IOException e)
-			{
-				throw new System.SystemException(e.ToString(), e);
-			}
-			
-			byte[] digest;
-			lock (DIGESTER)
-			{
-				digest = DIGESTER.ComputeHash(System.Text.Encoding.UTF8.GetBytes(dirName));
-			}
-			System.Text.StringBuilder buf = new System.Text.StringBuilder();
-			buf.Append("lucene-");
-			for (int i = 0; i < digest.Length; i++)
-			{
-				int b = digest[i];
-				buf.Append(HEX_DIGITS[(b >> 4) & 0xf]);
-				buf.Append(HEX_DIGITS[b & 0xf]);
-			}
-			
-			return buf.ToString();
-		}
-		
-		/// <summary>Closes the store to future operations. </summary>
-		public override void  Close()
-		{
-			lock (this)
-			{
-				if (isOpen && --refCount <= 0)
-				{
-					isOpen = false;
-					lock (DIRECTORIES)
-					{
-						DIRECTORIES.Remove(directory.FullName);
-					}
-				}
-			}
-		}
-
-        [System.Obsolete("A DirectoryInfo is more appropriate, however this is here for backwards compatibility. This will be removed in the 3.0 release")]
-		public virtual System.IO.FileInfo GetFile()
-		{
-			EnsureOpen();
-			return new System.IO.FileInfo(directory.FullName);
-		}
-
-
-        // Java Lucene implements GetFile() which returns a FileInfo.
-        // For Lucene.Net, GetDirectory() is more appropriate
-        public virtual System.IO.DirectoryInfo GetDirectory()
-        {
-            EnsureOpen();
-            return directory;
-        }
-		
-		/// <summary>For debug output. </summary>
-		public override System.String ToString()
-		{
-			return this.GetType().FullName + "@" + directory;
-		}
-		
-		/// <summary> Default read chunk size.  This is a conditional
-		/// default: on 32bit JVMs, it defaults to 100 MB.  On
-		/// 64bit JVMs, it's <code>Integer.MAX_VALUE</code>.
-		/// </summary>
-		/// <seealso cref="setReadChunkSize">
-		/// </seealso>
-		public static readonly int DEFAULT_READ_CHUNK_SIZE;
-		
-		// LUCENE-1566
-		private int chunkSize = DEFAULT_READ_CHUNK_SIZE;
-		
-		/// <summary> Sets the maximum number of bytes read at once from the
-		/// underlying file during {@link IndexInput#readBytes}.
-		/// The default value is {@link #DEFAULT_READ_CHUNK_SIZE};
-		/// 
-		/// <p/> This was introduced due to <a
-		/// href="http://bugs.sun.com/bugdatabase/view_bug.do?bug_id=6478546">Sun
-		/// JVM Bug 6478546</a>, which throws an incorrect
-		/// OutOfMemoryError when attempting to read too many bytes
-		/// at once.  It only happens on 32bit JVMs with a large
-		/// maximum heap size.<p/>
-		/// 
-		/// <p/>Changes to this value will not impact any
-		/// already-opened {@link IndexInput}s.  You should call
-		/// this before attempting to open an index on the
-		/// directory.<p/>
-		/// 
-		/// <p/> <b>NOTE</b>: This value should be as large as
-		/// possible to reduce any possible performance impact.  If
-		/// you still encounter an incorrect OutOfMemoryError,
-		/// trying lowering the chunk size.<p/>
-		/// </summary>
-		public void  SetReadChunkSize(int chunkSize)
-		{
-			// LUCENE-1566
-			if (chunkSize <= 0)
-			{
-				throw new System.ArgumentException("chunkSize must be positive");
-			}
-			if (!Constants.JRE_IS_64BIT)
-			{
-				this.chunkSize = chunkSize;
-			}
-		}
-		
-		/// <summary> The maximum number of bytes to read at once from the
-		/// underlying file during {@link IndexInput#readBytes}.
-		/// </summary>
-		/// <seealso cref="setReadChunkSize">
-		/// </seealso>
-		public int GetReadChunkSize()
-		{
-			// LUCENE-1566
-			return chunkSize;
-		}
-		
-		
-		/// <deprecated> Use SimpleFSDirectory.SimpleFSIndexInput instead 
-		/// </deprecated>
-        [Obsolete("Use SimpleFSDirectory.SimpleFSIndexInput instead ")]
-		public /*protected internal*/ class FSIndexInput:SimpleFSDirectory.SimpleFSIndexInput
-		{
-			
-			/// <deprecated> 
-			/// </deprecated>
-            [Obsolete]
-			new protected internal class Descriptor:SimpleFSDirectory.SimpleFSIndexInput.Descriptor
-			{
-				/// <deprecated> 
-				/// </deprecated>
-                [Obsolete]
-				public Descriptor(/*FSIndexInput enclosingInstance,*/ System.IO.FileInfo file, System.IO.FileAccess mode) : base(file, mode)
-				{
-				}
-			}
-			
-			/// <deprecated> 
-			/// </deprecated>
-            [Obsolete]
-			public FSIndexInput(System.IO.FileInfo path):base(path)
-			{
-			}
-			
-			/// <deprecated> 
-			/// </deprecated>
-            [Obsolete]
-			public FSIndexInput(System.IO.FileInfo path, int bufferSize):base(path, bufferSize)
-			{
-			}
-		}
-		
-		/// <deprecated> Use SimpleFSDirectory.SimpleFSIndexOutput instead 
-		/// </deprecated>
-        [Obsolete("Use SimpleFSDirectory.SimpleFSIndexOutput instead ")]
-		protected internal class FSIndexOutput:SimpleFSDirectory.SimpleFSIndexOutput
-		{
-			
-			/// <deprecated> 
-			/// </deprecated>
-            [Obsolete]
-			public FSIndexOutput(System.IO.FileInfo path):base(path)
-			{
-			}
-		}
-		static FSDirectory()
-		{
-			{
-				try
-				{
-					System.String name = SupportClass.AppSettings.Get("Lucene.Net.FSDirectory.class", typeof(SimpleFSDirectory).FullName);
-					if (typeof(FSDirectory).FullName.Equals(name))
-					{
-						// FSDirectory will be abstract, so we replace it by the correct class
-						IMPL = typeof(SimpleFSDirectory);
-					}
-					else
-					{
-						IMPL = System.Type.GetType(name);
-					}
-				}
-				catch (System.Security.SecurityException se)
-				{
-					IMPL = typeof(SimpleFSDirectory);
-				}
-				catch (System.Exception e)
-				{
-					throw new System.SystemException("cannot load FSDirectory class: " + e.ToString(), e);
-				}
-			}
-			{
-				try
-				{
-					DIGESTER = SupportClass.Cryptography.GetHashAlgorithm();
-				}
-				catch (System.Exception e)
-				{
-					throw new System.SystemException(e.ToString(), e);
-				}
-			}
-			DEFAULT_READ_CHUNK_SIZE = Constants.JRE_IS_64BIT?System.Int32.MaxValue:100 * 1024 * 1024;
-		}
-	}
+/* 
+ * Licensed to the Apache Software Foundation (ASF) under one or more
+ * contributor license agreements.  See the NOTICE file distributed with
+ * this work for additional information regarding copyright ownership.
+ * The ASF licenses this file to You under the Apache License, Version 2.0
+ * (the "License"); you may not use this file except in compliance with
+ * the License.  You may obtain a copy of the License at
+ * 
+ * http://www.apache.org/licenses/LICENSE-2.0
+ * 
+ * Unless required by applicable law or agreed to in writing, software
+ * distributed under the License is distributed on an "AS IS" BASIS,
+ * WITHOUT WARRANTIES OR CONDITIONS OF ANY KIND, either express or implied.
+ * See the License for the specific language governing permissions and
+ * limitations under the License.
+ */
+
+using System;
+using System.Collections.Generic;
+
+// Used only for WRITE_LOCK_NAME in deprecated create=true case:
+using IndexFileNameFilter = Lucene.Net.Index.IndexFileNameFilter;
+using IndexWriter = Lucene.Net.Index.IndexWriter;
+using Constants = Lucene.Net.Util.Constants;
+
+namespace Lucene.Net.Store
+{
+	
+	/// <summary> <a name="subclasses"/>
+	/// Base class for Directory implementations that store index
+	/// files in the file system.  There are currently three core
+	/// subclasses:
+	/// 
+	/// <ul>
+	/// 
+	/// <li> {@link SimpleFSDirectory} is a straightforward
+	/// implementation using java.io.RandomAccessFile.
+	/// However, it has poor concurrent performance
+	/// (multiple threads will bottleneck) as it
+	/// synchronizes when multiple threads read from the
+	/// same file.</li>
+	/// 
+	/// <li> {@link NIOFSDirectory} uses java.nio's
+	/// FileChannel's positional io when reading to avoid
+	/// synchronization when reading from the same file.
+	/// Unfortunately, due to a Windows-only <a
+	/// href="http://bugs.sun.com/bugdatabase/view_bug.do?bug_id=6265734">Sun
+	/// JRE bug</a> this is a poor choice for Windows, but
+	/// on all other platforms this is the preferred
+	/// choice.</li>
+	/// 
+	/// <li> {@link MMapDirectory} uses memory-mapped IO when
+	/// reading. This is a good choice if you have plenty
+	/// of virtual memory relative to your index size, eg
+	/// if you are running on a 64 bit JRE, or you are
+	/// running on a 32 bit JRE but your index sizes are
+	/// small enough to fit into the virtual memory space.
+	/// Java has currently the limitation of not being able to
+	/// unmap files from user code. The files are unmapped, when GC
+	/// releases the byte buffers. Due to
+	/// <a href="http://bugs.sun.com/bugdatabase/view_bug.do?bug_id=4724038">
+	/// this bug</a> in Sun's JRE, MMapDirectory's {@link IndexInput#close}
+	/// is unable to close the underlying OS file handle. Only when
+	/// GC finally collects the underlying objects, which could be
+	/// quite some time later, will the file handle be closed.
+	/// This will consume additional transient disk usage: on Windows,
+	/// attempts to delete or overwrite the files will result in an
+	/// exception; on other platforms, which typically have a &quot;delete on
+	/// last close&quot; semantics, while such operations will succeed, the bytes
+	/// are still consuming space on disk.  For many applications this
+	/// limitation is not a problem (e.g. if you have plenty of disk space,
+	/// and you don't rely on overwriting files on Windows) but it's still
+	/// an important limitation to be aware of. This class supplies a
+	/// (possibly dangerous) workaround mentioned in the bug report,
+	/// which may fail on non-Sun JVMs.</li>
+	/// </ul>
+	/// 
+	/// Unfortunately, because of system peculiarities, there is
+	/// no single overall best implementation.  Therefore, we've
+	/// added the {@link #open} method, to allow Lucene to choose
+	/// the best FSDirectory implementation given your
+	/// environment, and the known limitations of each
+	/// implementation.  For users who have no reason to prefer a
+	/// specific implementation, it's best to simply use {@link
+	/// #open}.  For all others, you should instantiate the
+	/// desired implementation directly.
+	/// 
+	/// <p/>The locking implementation is by default {@link
+	/// NativeFSLockFactory}, but can be changed by
+	/// passing in a custom {@link LockFactory} instance.
+	/// The deprecated <code>getDirectory</code> methods default to use
+	/// {@link SimpleFSLockFactory} for backwards compatibility.
+	/// The system properties 
+	/// <code>org.apache.lucene.store.FSDirectoryLockFactoryClass</code>
+	/// and <code>org.apache.lucene.FSDirectory.class</code>
+	/// are deprecated and only used by the deprecated
+	/// <code>getDirectory</code> methods. The system property
+	/// <code>org.apache.lucene.lockDir</code> is ignored completely,
+	/// If you really want to store locks
+	/// elsewhere, you can create your own {@link
+	/// SimpleFSLockFactory} (or {@link NativeFSLockFactory},
+	/// etc.) passing in your preferred lock directory.
+	/// 
+	/// <p/><em>In 3.0 this class will become abstract.</em>
+	/// 
+	/// </summary>
+	/// <seealso cref="Directory">
+	/// </seealso>
+	// TODO: in 3.0 this will become an abstract base class
+	public class FSDirectory:Directory
+	{
+		
+		/// <summary>This cache of directories ensures that there is a unique Directory
+		/// instance per path, so that synchronization on the Directory can be used to
+		/// synchronize access between readers and writers.  We use
+		/// refcounts to ensure when the last use of an FSDirectory
+		/// instance for a given canonical path is closed, we remove the
+		/// instance from the cache.  See LUCENE-776
+		/// for some relevant discussion.
+		/// </summary>
+		/// <deprecated> Not used by any non-deprecated methods anymore
+		/// </deprecated>
+        [Obsolete("Not used by any non-deprecated methods anymore")]
+        private static readonly Dictionary<string, FSDirectory> DIRECTORIES = new Dictionary<string, FSDirectory>();
+		
+		private static bool disableLocks = false;
+		
+		// TODO: should this move up to the Directory base class?  Also: should we
+		// make a per-instance (in addition to the static "default") version?
+		
+		/// <summary> Set whether Lucene's use of lock files is disabled. By default, 
+		/// lock files are enabled. They should only be disabled if the index
+		/// is on a read-only medium like a CD-ROM.
+		/// </summary>
+		/// <deprecated> Use a {@link #open(File, LockFactory)} or a constructor
+		/// that takes a {@link LockFactory} and supply
+		/// {@link NoLockFactory#getNoLockFactory}. This setting does not work
+		/// with {@link #open(File)} only the deprecated <code>getDirectory</code>
+		/// respect this setting.   
+		/// </deprecated>
+        [Obsolete("Use a Open(File, LockFactory) or a constructor that takes a LockFactory and supply NoLockFactory.GetNoLockFactory. This setting does not work with Open(File) only the deprecated GetDirectory respect this setting.")]
+		public static void  SetDisableLocks(bool doDisableLocks)
+		{
+			FSDirectory.disableLocks = doDisableLocks;
+		}
+		
+		/// <summary> Returns whether Lucene's use of lock files is disabled.</summary>
+		/// <returns> true if locks are disabled, false if locks are enabled.
+		/// </returns>
+		/// <seealso cref="setDisableLocks">
+		/// </seealso>
+		/// <deprecated> Use a constructor that takes a {@link LockFactory} and
+		/// supply {@link NoLockFactory#getNoLockFactory}.
+		/// </deprecated>
+        [Obsolete("Use a constructor that takes a LockFactory and supply NoLockFactory.GetNoLockFactory.")]
+		public static bool GetDisableLocks()
+		{
+			return FSDirectory.disableLocks;
+		}
+		
+		/// <summary> Directory specified by <code>org.apache.lucene.lockDir</code>
+		/// or <code>java.io.tmpdir</code> system property.
+		/// </summary>
+		/// <deprecated> As of 2.1, <code>LOCK_DIR</code> is unused
+		/// because the write.lock is now stored by default in the
+		/// index directory.  If you really want to store locks
+		/// elsewhere, you can create your own {@link
+		/// SimpleFSLockFactory} (or {@link NativeFSLockFactory},
+		/// etc.) passing in your preferred lock directory.  Then,
+		/// pass this <code>LockFactory</code> instance to one of
+		/// the <code>open</code> methods that take a
+		/// <code>lockFactory</code> (for example, {@link #open(File, LockFactory)}).
+		/// </deprecated>
+        //[Obsolete("As of 2.1, LOCK_DIR is unused because the write.lock is now stored by default in the index directory. ")]
+		//public static readonly System.String LOCK_DIR = SupportClass.AppSettings.Get("Lucene.Net.lockDir", System.IO.Path.GetTempPath());
+		
+		/// <summary>The default class which implements filesystem-based directories. </summary>
+		// deprecated
+        [Obsolete]
+        private static readonly System.Type IMPL = typeof(Lucene.Net.Store.SimpleFSDirectory);
+		
+		private static System.Security.Cryptography.HashAlgorithm DIGESTER;
+		
+		/// <summary>A buffer optionally used in renameTo method </summary>
+		private byte[] buffer = null;
+		
+		
+		/// <summary>Returns the directory instance for the named location.
+		/// 
+		/// </summary>
+		/// <deprecated> Use {@link #Open(File)}
+		/// 
+		/// </deprecated>
+		/// <param name="path">the path to the directory.
+		/// </param>
+		/// <returns> the FSDirectory for the named file.  
+		/// </returns>
+        [Obsolete("Use Open(File)")]
+		public static FSDirectory GetDirectory(System.String path)
+		{
+			return GetDirectory(new System.IO.DirectoryInfo(path), null);
+		}
+		
+		/// <summary>Returns the directory instance for the named location.
+		/// 
+		/// </summary>
+		/// <deprecated> Use {@link #Open(File, LockFactory)}
+		/// 
+		/// </deprecated>
+		/// <param name="path">the path to the directory.
+		/// </param>
+		/// <param name="lockFactory">instance of {@link LockFactory} providing the
+		/// locking implementation.
+		/// </param>
+		/// <returns> the FSDirectory for the named file.  
+		/// </returns>
+        [Obsolete("Use Open(File, LockFactory)")]
+		public static FSDirectory GetDirectory(System.String path, LockFactory lockFactory)
+		{
+			return GetDirectory(new System.IO.DirectoryInfo(path), lockFactory);
+		}
+		
+		/// <summary>Returns the directory instance for the named location.
+		/// 
+		/// </summary>
+		/// <deprecated> Use {@link #Open(File)}
+		/// 
+		/// </deprecated>
+		/// <param name="file">the path to the directory.
+		/// </param>
+		/// <returns> the FSDirectory for the named file.  
+		/// </returns>
+        [Obsolete("Use Open(File)")]
+		public static FSDirectory GetDirectory(System.IO.DirectoryInfo file)
+		{
+			return GetDirectory(file, null);
+		}
+
+        /// <summary>Returns the directory instance for the named location.
+        /// 
+        /// </summary>
+        /// <deprecated> Use {@link #Open(File)}
+        /// 
+        /// </deprecated>
+        /// <param name="file">the path to the directory.
+        /// </param>
+        /// <returns> the FSDirectory for the named file.  
+        /// </returns>
+        [System.Obsolete("Use the constructor that takes a DirectoryInfo, this will be removed in the 3.0 release")]
+        public static FSDirectory GetDirectory(System.IO.FileInfo file)
+        {
+            return GetDirectory(new System.IO.DirectoryInfo(file.FullName), null);
+        }
+		
+		/// <summary>Returns the directory instance for the named location.
+		/// 
+		/// </summary>
+		/// <deprecated> Use {@link #Open(File, LockFactory)}
+		/// 
+		/// </deprecated>
+		/// <param name="file">the path to the directory.
+		/// </param>
+		/// <param name="lockFactory">instance of {@link LockFactory} providing the
+		/// locking implementation.
+		/// </param>
+		/// <returns> the FSDirectory for the named file.  
+		/// </returns>
+		[System.Obsolete("Use the constructor that takes a DirectoryInfo, this will be removed in the 3.0 release")]
+		public static FSDirectory GetDirectory(System.IO.FileInfo file, LockFactory lockFactory)
+		{
+            return GetDirectory(new System.IO.DirectoryInfo(file.FullName), lockFactory);
+		}
+
+        /// <summary>Returns the directory instance for the named location.
+        /// 
+        /// </summary>
+        /// <deprecated> Use {@link #Open(File, LockFactory)}
+        /// 
+        /// </deprecated>
+        /// <param name="file">the path to the directory.
+        /// </param>
+        /// <param name="lockFactory">instance of {@link LockFactory} providing the
+        /// locking implementation.
+        /// </param>
+        /// <returns> the FSDirectory for the named file.  
+        /// </returns>
+        [Obsolete("Use Open(File, LockFactory)")]
+        public static FSDirectory GetDirectory(System.IO.DirectoryInfo file, LockFactory lockFactory)
+        {
+            FSDirectory dir;
+            lock (DIRECTORIES)
+            {
+                if(!DIRECTORIES.TryGetValue(file.FullName, out dir))
+                {
+                    try
+                    {
+                        dir = (FSDirectory)System.Activator.CreateInstance(IMPL, true);
+                    }
+                    catch (System.Exception e)
+                    {
+                        throw new System.SystemException("cannot load FSDirectory class: " + e.ToString(), e);
+                    }
+                    dir.Init(file, lockFactory);
+                    DIRECTORIES.Add(file.FullName, dir);
+                }
+                else
+                {
+                    // Catch the case where a Directory is pulled from the cache, but has a
+                    // different LockFactory instance.
+                    if (lockFactory != null && lockFactory != dir.GetLockFactory())
+                    {
+                        throw new System.IO.IOException("Directory was previously created with a different LockFactory instance; please pass null as the lockFactory instance and use setLockFactory to change it");
+                    }
+                    dir.checked_Renamed = false;
+                }
+            }
+            lock (dir)
+            {
+                dir.refCount++;
+            }
+            return dir;
+        }
+		
+		
+		/// <summary>Returns the directory instance for the named location.
+		/// 
+		/// </summary>
+		/// <deprecated> Use IndexWriter's create flag, instead, to
+		/// create a new index.
+		/// 
+		/// </deprecated>
+		/// <param name="path">the path to the directory.
+		/// </param>
+		/// <param name="create">if true, create, or erase any existing contents.
+		/// </param>
+		/// <returns> the FSDirectory for the named file.  
+		/// </returns>
+        [Obsolete("Use IndexWriter's create flag, instead, to create a new index.")]
+		public static FSDirectory GetDirectory(System.String path, bool create)
+		{
+			return GetDirectory(new System.IO.DirectoryInfo(path), create);
+		}
+		
+		/// <summary>Returns the directory instance for the named location.
+		/// 
+		/// </summary>
+		/// <deprecated> Use IndexWriter's create flag, instead, to
+		/// create a new index.
+		/// 
+		/// </deprecated>
+		/// <param name="file">the path to the directory.
+		/// </param>
+		/// <param name="create">if true, create, or erase any existing contents.
+		/// </param>
+		/// <returns> the FSDirectory for the named file.  
+		/// </returns>
+		[System.Obsolete("Use the method that takes a DirectoryInfo, this will be removed in the 3.0 release")]
+		public static FSDirectory GetDirectory(System.IO.FileInfo file, bool create)
+		{
+			return GetDirectory(new System.IO.DirectoryInfo(file.FullName), create);
+		}
+
+        /// <summary>Returns the directory instance for the named location.
+        /// 
+        /// </summary>
+        /// <deprecated> Use IndexWriter's create flag, instead, to
+        /// create a new index.
+        /// 
+        /// </deprecated>
+        /// <param name="file">the path to the directory.
+        /// </param>
+        /// <param name="create">if true, create, or erase any existing contents.
+        /// </param>
+        /// <returns> the FSDirectory for the named file.  
+        /// </returns>
+        [Obsolete("Use IndexWriter's create flag, instead, to create a new index.")]
+        public static FSDirectory GetDirectory(System.IO.DirectoryInfo file, bool create)
+        {
+            FSDirectory dir = GetDirectory(file, null);
+
+            // This is now deprecated (creation should only be done
+            // by IndexWriter):
+            if (create)
+            {
+                dir.Create();
+            }
+
+            return dir;
+        }
+		
+		/// <deprecated> 
+		/// </deprecated>
+        [Obsolete]
+		private void  Create()
+		{
+			if (directory.Exists)
+ 			{
+ 				System.String[] files = SupportClass.FileSupport.GetLuceneIndexFiles(directory.FullName, IndexFileNameFilter.GetFilter()); // clear old files
+ 				if (files == null)
+ 					throw new System.IO.IOException("cannot read directory " + directory.FullName + ": list() returned null");
+ 				for (int i = 0; i < files.Length; i++)
+ 				{
+                    System.String fileOrDir = System.IO.Path.Combine(directory.FullName, files[i]);
+                    if (System.IO.File.Exists(fileOrDir))
+ 					{
+                        System.IO.File.Delete(fileOrDir);
+ 					}
+                    else if (System.IO.Directory.Exists(fileOrDir))
+ 					{
+                        System.IO.Directory.Delete(fileOrDir);
+ 					}
+                    // no need to throw anything - if a delete fails the exc will propogate to the caller
+ 				}
+ 			}
+ 			lockFactory.ClearLock(IndexWriter.WRITE_LOCK_NAME);
+		}
+		
+		private bool checked_Renamed;
+		
+		internal void  CreateDir()
+		{
+			if (!checked_Renamed)
+			{
+                if (!this.directory.Exists)
+                {
+                    try
+                    {
+                        this.directory.Create();
+                    }
+                    catch (Exception)
+                    {
+                        throw new System.IO.IOException("Cannot create directory: " + directory);
+                    }
+                    this.directory.Refresh(); // need to see the creation
+                }
+				
+				checked_Renamed = true;
+			}
+		}
+		
+		/// <summary>Initializes the directory to create a new file with the given name.
+		/// This method should be used in {@link #createOutput}. 
+		/// </summary>
+		protected internal void  InitOutput(System.String name)
+		{
+			EnsureOpen();
+			CreateDir();
+			System.IO.FileInfo file = new System.IO.FileInfo(System.IO.Path.Combine(directory.FullName, name));
+            if (file.Exists) // delete existing, if any
+            {
+                try
+                {
+                    file.Delete();
+                }
+                catch (Exception)
+                {
+                    throw new System.IO.IOException("Cannot overwrite: " + file);
+                }
+            }
+		}
+		
+		/// <summary>The underlying filesystem directory </summary>
+		protected internal System.IO.DirectoryInfo directory = null;
+		
+		/// <deprecated> 
+		/// </deprecated>
+        [Obsolete]
+		private int refCount = 0;
+		
+		/// <deprecated> 
+		/// </deprecated>
+        [Obsolete]
+		protected internal FSDirectory()
+		{
+		}
+		 // permit subclassing
+		
+		/// <summary>Create a new FSDirectory for the named location (ctor for subclasses).</summary>
+		/// <param name="path">the path of the directory
+		/// </param>
+		/// <param name="lockFactory">the lock factory to use, or null for the default
+		/// ({@link NativeFSLockFactory});
+		/// </param>
+		/// <throws>  IOException </throws>
+		protected internal FSDirectory(System.IO.DirectoryInfo path, LockFactory lockFactory)
+		{
+			// new ctors use always NativeFSLockFactory as default:
+			if (lockFactory == null)
+			{
+				lockFactory = new NativeFSLockFactory();
+			}
+			Init(path, lockFactory);
+			refCount = 1;
+		}
+		
+		/// <summary>Creates an FSDirectory instance, trying to pick the
+		/// best implementation given the current environment.
+		/// The directory returned uses the {@link NativeFSLockFactory}.
+        /// 
+        /// <p/>Currently this returns {@link SimpleFSDirectory} as
+        /// NIOFSDirectory is currently not supported.
+		/// 
+		/// <p/>Currently this returns {@link SimpleFSDirectory} as
+		/// NIOFSDirectory is currently not supported.
+		/// 
+		/// <p/><b>NOTE</b>: this method may suddenly change which
+		/// implementation is returned from release to release, in
+		/// the event that higher performance defaults become
+		/// possible; if the precise implementation is important to
+		/// your application, please instantiate it directly,
+		/// instead. On 64 bit systems, it may also good to
+		/// return {@link MMapDirectory}, but this is disabled
+		/// because of officially missing unmap support in Java.
+		/// For optimal performance you should consider using
+		/// this implementation on 64 bit JVMs.
+		/// 
+		/// <p/>See <a href="#subclasses">above</a> 
+		/// </summary>
+		[System.Obsolete("Use the method that takes a DirectoryInfo, this will be removed in the 3.0 release")]
+		public static FSDirectory Open(System.IO.FileInfo path)
+		{
+			System.IO.DirectoryInfo dir = new System.IO.DirectoryInfo(path.FullName);
+			return Open(dir, null);
+		}
+		
+		/// <summary>Creates an FSDirectory instance, trying to pick the
+		/// best implementation given the current environment.
+		/// The directory returned uses the {@link NativeFSLockFactory}.
+		/// 
+		/// <p/>Currently this returns {@link SimpleFSDirectory} as
+		/// NIOFSDirectory is currently not supported.
+		/// 
+		/// <p/><b>NOTE</b>: this method may suddenly change which
+		/// implementation is returned from release to release, in
+		/// the event that higher performance defaults become
+		/// possible; if the precise implementation is important to
+		/// your application, please instantiate it directly,
+		/// instead. On 64 bit systems, it may also good to
+		/// return {@link MMapDirectory}, but this is disabled
+		/// because of officially missing unmap support in Java.
+		/// For optimal performance you should consider using
+		/// this implementation on 64 bit JVMs.
+		/// 
+		/// <p/>See <a href="#subclasses">above</a> 
+		/// </summary>
+		public static FSDirectory Open(System.IO.DirectoryInfo path)
+		{
+			return Open(path, null);
+		}
+		
+		/// <summary>Just like {@link #Open(File)}, but allows you to
+		/// also specify a custom {@link LockFactory}. 
+		/// </summary>
+		public static FSDirectory Open(System.IO.DirectoryInfo path, LockFactory lockFactory)
+		{
+			/* For testing:
+			MMapDirectory dir=new MMapDirectory(path, lockFactory);
+			dir.setUseUnmap(true);
+			return dir;
+			*/
+			
+			if (Constants.WINDOWS)
+			{
+				return new SimpleFSDirectory(path, lockFactory);
+			}
+			else
+			{
+                //NIOFSDirectory is not implemented in Lucene.Net
+				//return new NIOFSDirectory(path, lockFactory);
+                return new SimpleFSDirectory(path, lockFactory);
+			}
+        }
+		
+		/* will move to ctor, when reflection is removed in 3.0 */
+		private void  Init(System.IO.DirectoryInfo path, LockFactory lockFactory)
+		{
+			
+			// Set up lockFactory with cascaded defaults: if an instance was passed in,
+			// use that; else if locks are disabled, use NoLockFactory; else if the
+			// system property Lucene.Net.Store.FSDirectoryLockFactoryClass is set,
+			// instantiate that; else, use SimpleFSLockFactory:
+			
+			directory = path;
+			
+            // due to differences in how Java & .NET refer to files, the checks are a bit different
+            if (!directory.Exists && System.IO.File.Exists(directory.FullName))
+            {
+                throw new NoSuchDirectoryException("file '" + directory.FullName + "' exists but is not a directory");
+            }
+			
+			if (lockFactory == null)
+			{
+				
+				if (disableLocks)
+				{
+					// Locks are disabled:
+					lockFactory = NoLockFactory.GetNoLockFactory();
+				}
+				else
+				{
+					System.String lockClassName = SupportClass.AppSettings.Get("Lucene.Net.Store.FSDirectoryLockFactoryClass", "");
+					
+					if (lockClassName != null && !lockClassName.Equals(""))
+					{
+						System.Type c;
+						
+						try
+						{
+							c = System.Type.GetType(lockClassName);
+						}
+						catch (System.Exception e)
+						{
+							throw new System.IO.IOException("unable to find LockClass " + lockClassName);
+						}
+						
+						try
+						{
+							lockFactory = (LockFactory) System.Activator.CreateInstance(c, true);
+						}
+						catch (System.UnauthorizedAccessException e)
+						{
+							throw new System.IO.IOException("IllegalAccessException when instantiating LockClass " + lockClassName);
+						}
+						catch (System.InvalidCastException e)
+						{
+							throw new System.IO.IOException("unable to cast LockClass " + lockClassName + " instance to a LockFactory");
+						}
+						catch (System.Exception e)
+						{
+							throw new System.IO.IOException("InstantiationException when instantiating LockClass " + lockClassName);
+						}
+					}
+					else
+					{
+						// Our default lock is SimpleFSLockFactory;
+						// default lockDir is our index directory:
+						lockFactory = new SimpleFSLockFactory();
+					}
+				}
+			}
+			
+			SetLockFactory(lockFactory);
+			
+			// for filesystem based LockFactory, delete the lockPrefix, if the locks are placed
+			// in index dir. If no index dir is given, set ourselves
+			if (lockFactory is FSLockFactory)
+			{
+				FSLockFactory lf = (FSLockFactory) lockFactory;
+				System.IO.DirectoryInfo dir = lf.GetLockDir();
+				// if the lock factory has no lockDir set, use the this directory as lockDir
+				if (dir == null)
+				{
+					lf.SetLockDir(this.directory);
+					lf.SetLockPrefix(null);
+				}
+				else if (dir.FullName.Equals(this.directory.FullName))
+				{
+					lf.SetLockPrefix(null);
+				}
+			}
+		}
+		
+		/// <summary>Lists all files (not subdirectories) in the
+		/// directory.  This method never returns null (throws
+		/// {@link IOException} instead).
+		/// 
+		/// </summary>
+		/// <throws>  NoSuchDirectoryException if the directory </throws>
+		/// <summary>   does not exist, or does exist but is not a
+		/// directory.
+		/// </summary>
+		/// <throws>  IOException if list() returns null  </throws>
+		[System.Obsolete("Use the method that takes a DirectoryInfo, this will be removed in the 3.0 release")]
+		public static System.String[] ListAll(System.IO.FileInfo dir)
+		{
+			return ListAll(new System.IO.DirectoryInfo(dir.FullName));
+		}
+		
+        /// <summary>Lists all files (not subdirectories) in the
+        /// directory.  This method never returns null (throws
+        /// {@link IOException} instead).
+        /// 
+        /// </summary>
+        /// <throws>  NoSuchDirectoryException if the directory </throws>
+        /// <summary>   does not exist, or does exist but is not a
+        /// directory.
+        /// </summary>
+        /// <throws>  IOException if list() returns null  </throws>
+        public static System.String[] ListAll(System.IO.DirectoryInfo dir)
+        {
+            if (!dir.Exists)
+            {
+                throw new NoSuchDirectoryException("directory '" + dir.FullName + "' does not exist");
+            }
+            // Exclude subdirs, only the file names, not the paths
+            System.IO.FileInfo[] files = dir.GetFiles();
+            System.String[] result = new System.String[files.Length];
+            for (int i = 0; i < files.Length; i++)
+            {
+                result[i] = files[i].Name;
+            }
+
+            // no reason to return null, if the directory cannot be listed, an exception 
+            // will be thrown on the above call to dir.GetFiles()
+            // use of LINQ to create the return value array may be a bit more efficient
+
+            return result;
+        }
+		
+        [Obsolete("Lucene.Net-2.9.1. This method overrides obsolete member Lucene.Net.Store.Directory.List()")]
+		public override System.String[] List()
+		{
+			EnsureOpen();
+			return SupportClass.FileSupport.GetLuceneIndexFiles(directory.FullName, IndexFileNameFilter.GetFilter());
+		}
+		
+		/// <summary>Lists all files (not subdirectories) in the
+		/// directory.
+		/// </summary>
+		/// <seealso cref="ListAll(File)">
+		/// </seealso>
+		public override System.String[] ListAll()
+		{
+			EnsureOpen();
+			return ListAll(directory);
+		}
+		
+		/// <summary>Returns true iff a file with the given name exists. </summary>
+		public override bool FileExists(System.String name)
+		{
+			EnsureOpen();
+			System.IO.FileInfo file = new System.IO.FileInfo(System.IO.Path.Combine(directory.FullName, name));
+            return file.Exists;
+		}
+		
+		/// <summary>Returns the time the named file was last modified. </summary>
+		public override long FileModified(System.String name)
+		{
+			EnsureOpen();
+			System.IO.FileInfo file = new System.IO.FileInfo(System.IO.Path.Combine(directory.FullName, name));
+            return (long)file.LastWriteTime.ToUniversalTime().Subtract(new DateTime(1970, 1, 1, 0, 0, 0)).TotalMilliseconds; //{{LUCENENET-353}}
+		}
+		
+		/// <summary>Returns the time the named file was last modified. </summary>
+		public static long FileModified(System.IO.FileInfo directory, System.String name)
+		{
+			System.IO.FileInfo file = new System.IO.FileInfo(System.IO.Path.Combine(directory.FullName, name));
+            return (long)file.LastWriteTime.ToUniversalTime().Subtract(new DateTime(1970, 1, 1, 0, 0, 0)).TotalMilliseconds; //{{LUCENENET-353}}
+		}
+		
+		/// <summary>Set the modified time of an existing file to now. </summary>
+		public override void  TouchFile(System.String name)
+		{
+			EnsureOpen();
+			System.IO.FileInfo file = new System.IO.FileInfo(System.IO.Path.Combine(directory.FullName, name));
+			file.LastWriteTime = System.DateTime.Now;
+		}
+		
+		/// <summary>Returns the length in bytes of a file in the directory. </summary>
+		public override long FileLength(System.String name)
+		{
+			EnsureOpen();
+			System.IO.FileInfo file = new System.IO.FileInfo(System.IO.Path.Combine(directory.FullName, name));
+			return file.Exists ? file.Length : 0;
+		}
+		
+		/// <summary>Removes an existing file in the directory. </summary>
+		public override void  DeleteFile(System.String name)
+		{
+			EnsureOpen();
+			System.IO.FileInfo file = new System.IO.FileInfo(System.IO.Path.Combine(directory.FullName, name));
+            try
+            {
+                file.Delete();
+            }
+            catch (Exception)
+            {
+                throw new System.IO.IOException("Cannot delete " + file);
+            }
+		}
+		
+		/// <summary>Renames an existing file in the directory. 
+		/// Warning: This is not atomic.
+		/// </summary>
+		/// <deprecated> 
+		/// </deprecated>
+        [Obsolete]
+		public override void  RenameFile(System.String from, System.String to)
+		{
+			lock (this)
+			{
+				EnsureOpen();
+                System.IO.FileInfo old = new System.IO.FileInfo(System.IO.Path.Combine(directory.FullName, from));
+                try
+                {
+                    old.MoveTo(System.IO.Path.Combine(directory.FullName, to));
+                }
+                catch (System.IO.IOException ioe)
+                {
+                    System.IO.IOException newExc = new System.IO.IOException("Cannot rename " + old + " to " + directory, ioe);
+                    throw newExc;
+                }
+			}
+		}
+		
+		/// <summary>Creates an IndexOutput for the file with the given name.
+		/// <em>In 3.0 this method will become abstract.</em> 
+		/// </summary>
+		public override IndexOutput CreateOutput(System.String name)
+		{
+			InitOutput(name);
+			return new FSIndexOutput(new System.IO.FileInfo(System.IO.Path.Combine(directory.FullName, name)));
+		}
+		
+		public override void  Sync(System.String name)
+		{
+			EnsureOpen();
+			System.IO.FileInfo fullFile = new System.IO.FileInfo(System.IO.Path.Combine(directory.FullName, name));
+			bool success = false;
+			int retryCount = 0;
+			System.IO.IOException exc = null;
+			while (!success && retryCount < 5)
+			{
+				retryCount++;
+				System.IO.FileStream file = null;
+				try
+				{
+					try
+					{
+                        file = new System.IO.FileStream(fullFile.FullName, System.IO.FileMode.OpenOrCreate, System.IO.FileAccess.Write, System.IO.FileShare.ReadWrite);
+                        SupportClass.FileSupport.Sync(file);
+                        success = true;
+					}
+					finally
+					{
+						if (file != null)
+							file.Close();
+					}
+				}
+				catch (System.IO.IOException ioe)
+				{
+					if (exc == null)
+						exc = ioe;
+					try
+					{
+						// Pause 5 msec
+						System.Threading.Thread.Sleep(new System.TimeSpan((System.Int64) 10000 * 5));
+					}
+					catch (System.Threading.ThreadInterruptedException ie)
+					{
+						// In 3.0 we will change this to throw
+						// InterruptedException instead
+						SupportClass.ThreadClass.Current().Interrupt();
+                        throw new System.SystemException(ie.ToString(), ie);
+					}
+				}
+			}
+			if (!success)
+			// Throw original exception
+				throw exc;
+		}
+		
+		// Inherit javadoc
+		public override IndexInput OpenInput(System.String name)
+		{
+			EnsureOpen();
+			return OpenInput(name, BufferedIndexInput.BUFFER_SIZE);
+		}
+		
+		/// <summary>Creates an IndexInput for the file with the given name.
+		/// <em>In 3.0 this method will become abstract.</em> 
+		/// </summary>
+		public override IndexInput OpenInput(System.String name, int bufferSize)
+		{
+			EnsureOpen();
+			return new FSIndexInput(new System.IO.FileInfo(System.IO.Path.Combine(directory.FullName, name)), bufferSize);
+		}
+		
+		/// <summary> So we can do some byte-to-hexchar conversion below</summary>
+		private static readonly char[] HEX_DIGITS = new char[]{'0', '1', '2', '3', '4', '5', '6', '7', '8', '9', 'a', 'b', 'c', 'd', 'e', 'f'};
+		
+		
+		public override System.String GetLockID()
+		{
+			EnsureOpen();
+			System.String dirName; // name to be hashed
+			try
+			{
+				dirName = directory.FullName;
+			}
+			catch (System.IO.IOException e)
+			{
+				throw new System.SystemException(e.ToString(), e);
+			}
+			
+			byte[] digest;
+			lock (DIGESTER)
+			{
+				digest = DIGESTER.ComputeHash(System.Text.Encoding.UTF8.GetBytes(dirName));
+			}
+			System.Text.StringBuilder buf = new System.Text.StringBuilder();
+			buf.Append("lucene-");
+			for (int i = 0; i < digest.Length; i++)
+			{
+				int b = digest[i];
+				buf.Append(HEX_DIGITS[(b >> 4) & 0xf]);
+				buf.Append(HEX_DIGITS[b & 0xf]);
+			}
+			
+			return buf.ToString();
+		}
+		
+		/// <summary>Closes the store to future operations. </summary>
+		public override void  Close()
+		{
+			lock (this)
+			{
+				if (isOpen && --refCount <= 0)
+				{
+					isOpen = false;
+					lock (DIRECTORIES)
+					{
+						DIRECTORIES.Remove(directory.FullName);
+					}
+				}
+			}
+		}
+
+        [System.Obsolete("A DirectoryInfo is more appropriate, however this is here for backwards compatibility. This will be removed in the 3.0 release")]
+		public virtual System.IO.FileInfo GetFile()
+		{
+			EnsureOpen();
+			return new System.IO.FileInfo(directory.FullName);
+		}
+
+
+        // Java Lucene implements GetFile() which returns a FileInfo.
+        // For Lucene.Net, GetDirectory() is more appropriate
+        public virtual System.IO.DirectoryInfo GetDirectory()
+        {
+            EnsureOpen();
+            return directory;
+        }
+		
+		/// <summary>For debug output. </summary>
+		public override System.String ToString()
+		{
+			return this.GetType().FullName + "@" + directory;
+		}
+		
+		/// <summary> Default read chunk size.  This is a conditional
+		/// default: on 32bit JVMs, it defaults to 100 MB.  On
+		/// 64bit JVMs, it's <code>Integer.MAX_VALUE</code>.
+		/// </summary>
+		/// <seealso cref="setReadChunkSize">
+		/// </seealso>
+		public static readonly int DEFAULT_READ_CHUNK_SIZE;
+		
+		// LUCENE-1566
+		private int chunkSize = DEFAULT_READ_CHUNK_SIZE;
+		
+		/// <summary> Sets the maximum number of bytes read at once from the
+		/// underlying file during {@link IndexInput#readBytes}.
+		/// The default value is {@link #DEFAULT_READ_CHUNK_SIZE};
+		/// 
+		/// <p/> This was introduced due to <a
+		/// href="http://bugs.sun.com/bugdatabase/view_bug.do?bug_id=6478546">Sun
+		/// JVM Bug 6478546</a>, which throws an incorrect
+		/// OutOfMemoryError when attempting to read too many bytes
+		/// at once.  It only happens on 32bit JVMs with a large
+		/// maximum heap size.<p/>
+		/// 
+		/// <p/>Changes to this value will not impact any
+		/// already-opened {@link IndexInput}s.  You should call
+		/// this before attempting to open an index on the
+		/// directory.<p/>
+		/// 
+		/// <p/> <b>NOTE</b>: This value should be as large as
+		/// possible to reduce any possible performance impact.  If
+		/// you still encounter an incorrect OutOfMemoryError,
+		/// trying lowering the chunk size.<p/>
+		/// </summary>
+		public void  SetReadChunkSize(int chunkSize)
+		{
+			// LUCENE-1566
+			if (chunkSize <= 0)
+			{
+				throw new System.ArgumentException("chunkSize must be positive");
+			}
+			if (!Constants.JRE_IS_64BIT)
+			{
+				this.chunkSize = chunkSize;
+			}
+		}
+		
+		/// <summary> The maximum number of bytes to read at once from the
+		/// underlying file during {@link IndexInput#readBytes}.
+		/// </summary>
+		/// <seealso cref="setReadChunkSize">
+		/// </seealso>
+		public int GetReadChunkSize()
+		{
+			// LUCENE-1566
+			return chunkSize;
+		}
+		
+		
+		/// <deprecated> Use SimpleFSDirectory.SimpleFSIndexInput instead 
+		/// </deprecated>
+        [Obsolete("Use SimpleFSDirectory.SimpleFSIndexInput instead ")]
+		public /*protected internal*/ class FSIndexInput:SimpleFSDirectory.SimpleFSIndexInput
+		{
+			
+			/// <deprecated> 
+			/// </deprecated>
+            [Obsolete]
+			new protected internal class Descriptor:SimpleFSDirectory.SimpleFSIndexInput.Descriptor
+			{
+				/// <deprecated> 
+				/// </deprecated>
+                [Obsolete]
+				public Descriptor(/*FSIndexInput enclosingInstance,*/ System.IO.FileInfo file, System.IO.FileAccess mode) : base(file, mode)
+				{
+				}
+			}
+			
+			/// <deprecated> 
+			/// </deprecated>
+            [Obsolete]
+			public FSIndexInput(System.IO.FileInfo path):base(path)
+			{
+			}
+			
+			/// <deprecated> 
+			/// </deprecated>
+            [Obsolete]
+			public FSIndexInput(System.IO.FileInfo path, int bufferSize):base(path, bufferSize)
+			{
+			}
+		}
+		
+		/// <deprecated> Use SimpleFSDirectory.SimpleFSIndexOutput instead 
+		/// </deprecated>
+        [Obsolete("Use SimpleFSDirectory.SimpleFSIndexOutput instead ")]
+		protected internal class FSIndexOutput:SimpleFSDirectory.SimpleFSIndexOutput
+		{
+			
+			/// <deprecated> 
+			/// </deprecated>
+            [Obsolete]
+			public FSIndexOutput(System.IO.FileInfo path):base(path)
+			{
+			}
+		}
+		static FSDirectory()
+		{
+			{
+				try
+				{
+					System.String name = SupportClass.AppSettings.Get("Lucene.Net.FSDirectory.class", typeof(SimpleFSDirectory).FullName);
+					if (typeof(FSDirectory).FullName.Equals(name))
+					{
+						// FSDirectory will be abstract, so we replace it by the correct class
+						IMPL = typeof(SimpleFSDirectory);
+					}
+					else
+					{
+						IMPL = System.Type.GetType(name);
+					}
+				}
+				catch (System.Security.SecurityException se)
+				{
+					IMPL = typeof(SimpleFSDirectory);
+				}
+				catch (System.Exception e)
+				{
+					throw new System.SystemException("cannot load FSDirectory class: " + e.ToString(), e);
+				}
+			}
+			{
+				try
+				{
+					DIGESTER = SupportClass.Cryptography.GetHashAlgorithm();
+				}
+				catch (System.Exception e)
+				{
+					throw new System.SystemException(e.ToString(), e);
+				}
+			}
+			DEFAULT_READ_CHUNK_SIZE = Constants.JRE_IS_64BIT?System.Int32.MaxValue:100 * 1024 * 1024;
+		}
+	}
 }